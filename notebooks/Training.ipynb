--- conflicted
+++ resolved
@@ -80,15 +80,7 @@
    "cell_type": "code",
    "execution_count": 3,
    "metadata": {},
-   "outputs": [
-    {
-     "output_type": "stream",
-     "name": "stdout",
-     "text": [
-      "pygame 2.0.1 (SDL 2.0.14, Python 3.8.8)\nHello from the pygame community. https://www.pygame.org/contribute.html\n"
-     ]
-    }
-   ],
+   "outputs": [],
    "source": [
     "import gym\n",
     "registered = gym.envs.registration.registry.env_specs.copy()\n",
@@ -108,25 +100,26 @@
   },
   {
    "cell_type": "code",
-   "execution_count": 4,
-   "metadata": {},
-   "outputs": [
-    {
-     "output_type": "stream",
-     "name": "stdout",
-     "text": [
-      "Remove basic-v0 from registry\nRemove t99-v0 from registry\n"
+   "execution_count": 11,
+   "metadata": {},
+   "outputs": [
+    {
+     "name": "stdout",
+     "output_type": "stream",
+     "text": [
+      "Remove basic-v0 from registry\n",
+      "Remove t99-v0 from registry\n"
      ]
     },
     {
-     "output_type": "execute_result",
      "data": {
       "text/plain": [
-       "<module 'gym_t99' from '/Users/ianconceicao/239AS_T99_RL_Agent/gym-t99/gym_t99/__init__.py'>"
+       "<module 'gym_t99' from 'C:\\\\Users\\\\slavc\\\\Desktop\\\\UCLA\\\\Courses\\\\Spring_2021\\\\239AS\\\\239AS_T99_RL_Agent\\\\gym-t99\\\\gym_t99\\\\__init__.py'>"
       ]
      },
+     "execution_count": 11,
      "metadata": {},
-     "execution_count": 4
+     "output_type": "execute_result"
     }
    ],
    "source": [
@@ -151,7 +144,7 @@
   },
   {
    "cell_type": "code",
-   "execution_count": 5,
+   "execution_count": 4,
    "metadata": {},
    "outputs": [],
    "source": [
@@ -163,7 +156,7 @@
   },
   {
    "cell_type": "code",
-   "execution_count": 6,
+   "execution_count": 5,
    "metadata": {},
    "outputs": [],
    "source": [
@@ -173,12 +166,12 @@
   },
   {
    "cell_type": "code",
-   "execution_count": 7,
-   "metadata": {},
-   "outputs": [
-    {
-     "output_type": "stream",
-     "name": "stdout",
+   "execution_count": 6,
+   "metadata": {},
+   "outputs": [
+    {
+     "name": "stdout",
+     "output_type": "stream",
      "text": [
       "cpu\n"
      ]
@@ -203,11 +196,7 @@
   },
   {
    "cell_type": "code",
-<<<<<<< HEAD
-   "execution_count": 8,
-=======
    "execution_count": 73,
->>>>>>> 84011a67
    "metadata": {},
    "outputs": [],
    "source": [
@@ -227,11 +216,7 @@
    "metadata": {},
    "outputs": [],
    "source": [
-<<<<<<< HEAD
-    "frame = custom_gym.render(mode=\"human\")"
-=======
     "custom_gym = gym.make('gym_t99:t99-v0', num_players = 2, enemy=RandomEnemy())"
->>>>>>> 84011a67
    ]
   },
   {
@@ -414,9 +399,21 @@
  ],
  "metadata": {
   "kernelspec": {
-   "display_name": "Python 3",
+   "display_name": "venv_239AS",
    "language": "python",
-   "name": "python3"
+   "name": "venv_239as"
+  },
+  "language_info": {
+   "codemirror_mode": {
+    "name": "ipython",
+    "version": 3
+   },
+   "file_extension": ".py",
+   "mimetype": "text/x-python",
+   "name": "python",
+   "nbconvert_exporter": "python",
+   "pygments_lexer": "ipython3",
+   "version": "3.8.8"
   },
   "varInspector": {
    "cols": {
