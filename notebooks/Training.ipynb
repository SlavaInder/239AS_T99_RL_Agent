{
 "cells": [
  {
   "cell_type": "markdown",
   "metadata": {},
   "source": [
    "# Notebook notes"
   ]
  },
  {
   "cell_type": "markdown",
   "metadata": {},
   "source": [
    "This notebook is for testing training"
   ]
  },
  {
   "cell_type": "markdown",
   "metadata": {},
   "source": [
    "# Import libs"
   ]
  },
  {
   "cell_type": "markdown",
   "metadata": {},
   "source": [
    "**setup autoreload**"
   ]
  },
  {
   "cell_type": "code",
   "execution_count": 1,
   "metadata": {},
   "outputs": [],
   "source": [
    "%load_ext autoreload\n",
    "%autoreload 2"
   ]
  },
  {
   "cell_type": "markdown",
   "metadata": {},
   "source": [
    "**configure system path**"
   ]
  },
  {
   "cell_type": "code",
   "execution_count": 2,
   "metadata": {},
   "outputs": [],
   "source": [
    "import os\n",
    "import sys\n",
    "\n",
    "# list directories where packages are stored\n",
    "# note that the parent directory of te repo is added automatically\n",
    "GYM_FOLDER = \"gym-t99\"\n",
    "\n",
    "# get this notebook's current working directory\n",
    "nb_cwd = os.getcwd()\n",
    "# get name of its parent directory\n",
    "nb_parent = os.path.dirname(nb_cwd)\n",
    "# add packages to path\n",
    "sys.path.insert(len(sys.path), nb_parent)\n",
    "sys.path.insert(len(sys.path), os.path.join(nb_parent, GYM_FOLDER))"
   ]
  },
  {
   "cell_type": "markdown",
   "metadata": {},
   "source": [
    "**import custom packages**\n",
    "\n",
    "Use this code if you have not yet loaded gym_t99"
   ]
  },
  {
   "cell_type": "code",
   "execution_count": 4,
   "metadata": {},
   "outputs": [],
   "source": [
    "import gym\n",
    "registered = gym.envs.registration.registry.env_specs.copy()\n",
    "\n",
    "import gym_t99\n",
    "import t_net"
   ]
  },
  {
   "cell_type": "markdown",
   "metadata": {},
   "source": [
    "**import custom packages**\n",
    "\n",
    "Use this code if you have already loaded gym_t99, but now you introduced changes and want to re-load it again"
   ]
  },
  {
   "cell_type": "code",
   "execution_count": 4,
   "metadata": {},
   "outputs": [
    {
     "output_type": "stream",
     "name": "stdout",
     "text": [
      "Remove basic-v0 from registry\nRemove t99-v0 from registry\n"
     ]
    },
    {
     "output_type": "execute_result",
     "data": {
      "text/plain": [
<<<<<<< HEAD
       "<module 'gym_t99' from '/Users/ianconceicao/239AS_T99_RL_Agent/gym-t99/gym_t99/__init__.py'>"
      ]
     },
=======
       "<module 'gym_t99' from '/Users/surajvathsa/Projects/DL-stuff/RL/239AS_T99_RL_Agent/gym-t99/gym_t99/__init__.py'>"
      ]
     },
     "execution_count": 4,
>>>>>>> 956d14ef
     "metadata": {},
     "execution_count": 4
    }
   ],
   "source": [
    "import imp\n",
    "\n",
    "# this code removes environment from gym's registry\n",
    "env_dict = gym.envs.registration.registry.env_specs.copy()\n",
    "for env in env_dict:\n",
    "    if env not in registered:\n",
    "        print(\"Remove {} from registry\".format(env))\n",
    "        del gym.envs.registration.registry.env_specs[env]\n",
    "\n",
    "imp.reload(gym_t99)"
   ]
  },
  {
   "cell_type": "markdown",
   "metadata": {},
   "source": [
    "**import out-of-the-box packages**"
   ]
  },
  {
   "cell_type": "code",
   "execution_count": 5,
   "metadata": {},
   "outputs": [],
   "source": [
    "# import matplotlib\n",
    "import matplotlib as plt\n",
    "# configure matplotlib\n",
    "%matplotlib inline"
   ]
  },
  {
   "cell_type": "code",
   "execution_count": 6,
   "metadata": {},
   "outputs": [],
   "source": [
    "import numpy as np\n",
    "from collections import OrderedDict"
   ]
  },
  {
   "cell_type": "code",
   "execution_count": 7,
   "metadata": {},
   "outputs": [
    {
     "output_type": "stream",
     "name": "stdout",
     "text": [
      "cpu\n"
     ]
    }
   ],
   "source": [
    "# import torch\n",
    "import torch\n",
    "from torch import nn\n",
    "\n",
    "# configure torch\n",
    "device = torch.device(\"cuda\" if torch.cuda.is_available() else \"cpu\")\n",
    "print(device)"
   ]
  },
  {
   "cell_type": "markdown",
   "metadata": {},
   "source": [
    "# Workspace"
   ]
  },
  {
   "cell_type": "code",
<<<<<<< HEAD
   "execution_count": 9,
=======
   "execution_count": 7,
>>>>>>> 956d14ef
   "metadata": {},
   "outputs": [],
   "source": [
    "# a simple random agent to play aginst and test\n",
    "class RandomEnemy:\n",
    "    def __init__(self):\n",
    "        self.action_space = [1, 2, 3, 4, 5, 6, 7, 8, 9]\n",
    "    \n",
    "    # this interface needs to be supported for any agent\n",
    "    def action(self, state):\n",
    "        return np.random.choice(self.action_space)"
   ]
  },
  {
   "cell_type": "code",
<<<<<<< HEAD
   "execution_count": 267,
   "metadata": {},
   "outputs": [],
   "source": [
    "custom_gym = gym.make('gym_t99:t99-v0', num_players = 100, enemy=RandomEnemy())"
=======
   "execution_count": 12,
   "metadata": {},
   "outputs": [],
   "source": [
    "custom_gym = gym.make('gym_t99:t99-v0', num_players = 1, enemy=RandomEnemy())"
>>>>>>> 956d14ef
   ]
  },
  {
   "cell_type": "code",
<<<<<<< HEAD
   "execution_count": 269,
   "metadata": {},
   "outputs": [],
=======
   "execution_count": 13,
   "metadata": {},
   "outputs": [
    {
     "name": "stdout",
     "output_type": "stream",
     "text": [
      "[[10 10 10  0  0  0  0  0  0  0  0  0  0 10 10 10]\n",
      " [10 10 10  0  0  0  0  2  2  0  0  0  0 10 10 10]\n",
      " [10 10 10  0  0  0  0  2  0  0  0  0  0 10 10 10]\n",
      " [10 10 10  0  0  0  0  2  0  0  0  0  0 10 10 10]\n",
      " [10 10 10  0  0  0  0  0  0  0  0  0  0 10 10 10]\n",
      " [10 10 10  0  0  0  0  0  0  0  0  0  0 10 10 10]\n",
      " [10 10 10  0  0  0  0  0  0  0  0  0  0 10 10 10]\n",
      " [10 10 10  0  0  0  0  0  0  0  0  0  0 10 10 10]\n",
      " [10 10 10  0  0  0  0  0  0  0  0  0  0 10 10 10]\n",
      " [10 10 10  0  0  0  0  0  0  0  0  0  0 10 10 10]\n",
      " [10 10 10  0  0  0  0  0  0  0  0  0  0 10 10 10]\n",
      " [10 10 10  0  0  0  0  0  0  0  0  0  0 10 10 10]\n",
      " [10 10 10  0  0  0  0  0  0  0  0  0  0 10 10 10]\n",
      " [10 10 10  0  0  0  0  0  0  0  0  0  0 10 10 10]\n",
      " [10 10 10  0  0  0  0  0  0  0  0  0  0 10 10 10]\n",
      " [10 10 10  0  0  0  0  0  0  0  0  0  0 10 10 10]\n",
      " [10 10 10  0  0  0  0  0  0  0  0  0  0 10 10 10]\n",
      " [10 10 10  0  0  0  0  0  0  0  0  0  0 10 10 10]\n",
      " [10 10 10  0  0  0  0  0  0  0  0  0  0 10 10 10]\n",
      " [10 10 10  0  0  0  0  0  0  0  0  0  0 10 10 10]\n",
      " [10 10 10  0  0  0  0  0  0  0  0  0  0 10 10 10]\n",
      " [10 10 10  0  0  0  0  0  0  0  0  0  0 10 10 10]\n",
      " [10 10 10  0  0  0  0  0  0  0  0  0  0 10 10 10]\n",
      " [10 10 10  0  0  0  0  0  0  0  0  0  0 10 10 10]\n",
      " [10 10 10  0  0  0  0  0  0  0  0  0  0 10 10 10]\n",
      " [10 10 10 10 10 10 10 10 10 10 10 10 10 10 10 10]\n",
      " [10 10 10 10 10 10 10 10 10 10 10 10 10 10 10 10]\n",
      " [10 10 10 10 10 10 10 10 10 10 10 10 10 10 10 10]]\n"
     ]
    }
   ],
>>>>>>> 956d14ef
   "source": [
    "custom_gym.state.players[1].place = None\n",
    "custom_gym.state.players[47].place = 24\n",
    "custom_gym.state.players[33].place = 11\n",
    "#custom_gym.state.players[0].place = 5\n",
    "# custom_gym.state.players[0].piece_swap = np.array([[0, 0, 0, 0, 0],\n",
    "#                      [0, 0, 1, 0, 0],\n",
    "#                      [0, 0, 1, 0, 0],\n",
    "#                      [0, 0, 1, 0, 0],\n",
    "#                      [0, 0, 1, 0, 0]],\n",
    "#                     dtype=np.int16)\n",
    "custom_gym.state.players[0].incoming_garbage = [2,2,2,2,6,6,6,10,12,12,15,15]\n",
    "custom_gym.state.players[0].attack_strategy = 2"
   ]
  },
  {
   "cell_type": "code",
<<<<<<< HEAD
   "execution_count": 270,
   "metadata": {},
   "outputs": [],
   "source": [
    "frame = custom_gym.render(mode=\"human\")\n",
    "#print(frame[0])"
   ]
  },
  {
   "cell_type": "code",
   "execution_count": 268,
   "metadata": {},
   "outputs": [],
   "source": [
    "custom_gym.state.players[1].board = \\\n",
    "                                  np.array([[10,10, 0, 0, 0, 0, 4, 4, 4, 0, 0, 0,10,10],\n",
    "                                            [10,10, 0, 0, 0, 0, 0, 4, 0, 0, 0, 0,10,10],\n",
    "                                            [10,10, 0, 0, 0, 0, 0, 0, 0, 0, 0, 0,10,10],\n",
    "                                            [10,10, 0, 0, 0, 0, 0, 0, 0, 0, 0, 0,10,10],\n",
    "                                            [10,10, 0, 0, 0, 0, 0, 0, 0, 0, 0, 0,10,10],\n",
    "                                            [10,10, 0, 0, 0, 0, 4, 4, 0, 0, 0, 0,10,10],\n",
    "                                            [10,10, 0, 0, 0, 0, 0, 0, 0, 0, 0, 0,10,10],\n",
    "                                            [10,10, 0, 0, 0, 0, 0, 0, 0, 0, 0, 0,10,10],\n",
    "                                            [10,10, 0, 0, 0, 0, 0, 0, 0, 0, 0, 0,10,10],\n",
    "                                            [10,10, 0, 0, 0, 0, 0, 0, 0, 0, 0, 0,10,10],\n",
    "                                            [10,10, 0, 0, 0, 0, 0, 3, 3, 0, 0, 0,10,10],\n",
    "                                            [10,10, 0, 0, 0, 0, 0, 0, 3, 0, 0, 0,10,10],\n",
    "                                            [10,10, 1, 0, 0, 0, 0, 0, 3, 0, 0, 0,10,10],\n",
    "                                            [10,10, 1, 0, 0, 0, 0, 0, 3, 0, 0, 0,10,10],\n",
    "                                            [10,10, 1, 0, 0, 0, 0, 0, 0, 0, 0, 0,10,10],\n",
    "                                            [10,10, 1, 0, 0, 0, 2, 2, 0, 0, 0, 0,10,10],\n",
    "                                            [10,10, 0, 0, 0, 0, 2, 0, 0, 0, 0, 0,10,10],\n",
    "                                            [10,10, 0, 0, 0, 0, 2, 0, 0, 0, 0, 0,10,10],\n",
    "                                            [10,10, 0, 0, 0, 0, 2, 0, 0, 0, 0, 0,10,10],\n",
    "                                            [10,10, 0, 0, 0, 0, 0, 0, 0, 0, 0, 0,10,10],\n",
    "                                            [10,10, 0, 0, 0, 0, 0, 0, 0, 0, 0, 0,10,10],\n",
    "                                            [10,10, 0, 0, 0, 0, 0, 0, 0, 0, 0, 0,10,10],\n",
    "                                            [10,10, 0, 0, 0, 5, 0, 0, 0, 0, 0, 0,10,10],\n",
    "                                            [10,10, 0, 0, 5, 5, 0, 0, 0, 0, 0, 0,10,10],\n",
    "                                            [10,10, 0, 0, 5, 7, 7, 0, 0, 0, 5, 5,10,10],\n",
    "                                            [10,10, 0, 0, 0, 7, 7, 0, 0, 0, 5, 5,10,10],\n",
    "                                            [10,10,10,10,10,10,10,10,10,10,10,10,10,10],\n",
    "                                            [10,10,10,10,10,10,10,10,10,10,10,10,10,10]])"
   ]
  },
  {
   "cell_type": "code",
   "execution_count": 297,
   "metadata": {
    "scrolled": false
   },
=======
   "execution_count": 14,
   "metadata": {},
>>>>>>> 956d14ef
   "outputs": [
    {
     "output_type": "stream",
     "name": "stdout",
     "text": [
<<<<<<< HEAD
      "[0 0 0 0 0 0 0 0 0 0 0 0 0 0 0 0 0 0 0 0 0 0 0 0 0 0 1 1]\n[0 0 0 0 0 0 0 0 0 0 0 0 0 0 0 0 0 0 0 0 0 0 0 0 0 0 1 1]\n"
     ]
=======
      "Number of players,  1\n"
     ]
    },
    {
     "data": {
      "text/plain": [
       "([(array([[10, 10, 10,  0,  0,  0,  0,  0,  0,  0,  0,  0,  0, 10, 10, 10],\n",
       "          [10, 10, 10,  0,  0,  0,  0,  0,  0,  0,  0,  0,  0, 10, 10, 10],\n",
       "          [10, 10, 10,  0,  0,  0,  0,  0,  0,  0,  0,  0,  0, 10, 10, 10],\n",
       "          [10, 10, 10,  0,  0,  0,  0,  0,  0,  0,  0,  0,  0, 10, 10, 10],\n",
       "          [10, 10, 10,  0,  0,  0,  0,  0,  0,  0,  0,  0,  0, 10, 10, 10],\n",
       "          [10, 10, 10,  0,  0,  0,  0,  0,  0,  0,  0,  0,  0, 10, 10, 10],\n",
       "          [10, 10, 10,  0,  0,  0,  0,  0,  0,  0,  0,  0,  0, 10, 10, 10],\n",
       "          [10, 10, 10,  0,  0,  0,  0,  0,  0,  0,  0,  0,  0, 10, 10, 10],\n",
       "          [10, 10, 10,  0,  0,  0,  0,  0,  0,  0,  0,  0,  0, 10, 10, 10],\n",
       "          [10, 10, 10,  0,  0,  0,  0,  0,  0,  0,  0,  0,  0, 10, 10, 10],\n",
       "          [10, 10, 10,  0,  0,  0,  0,  0,  0,  0,  0,  0,  0, 10, 10, 10],\n",
       "          [10, 10, 10,  0,  0,  0,  0,  0,  0,  0,  0,  0,  0, 10, 10, 10],\n",
       "          [10, 10, 10,  0,  0,  0,  0,  0,  0,  0,  0,  0,  0, 10, 10, 10],\n",
       "          [10, 10, 10,  0,  0,  0,  0,  0,  0,  0,  0,  0,  0, 10, 10, 10],\n",
       "          [10, 10, 10,  0,  0,  0,  0,  0,  0,  0,  0,  0,  0, 10, 10, 10],\n",
       "          [10, 10, 10,  0,  0,  0,  0,  0,  0,  0,  0,  0,  0, 10, 10, 10],\n",
       "          [10, 10, 10,  0,  0,  0,  0,  0,  0,  0,  0,  0,  0, 10, 10, 10],\n",
       "          [10, 10, 10,  0,  0,  0,  0,  0,  0,  0,  0,  0,  0, 10, 10, 10],\n",
       "          [10, 10, 10,  0,  0,  0,  0,  0,  0,  0,  0,  0,  0, 10, 10, 10],\n",
       "          [10, 10, 10,  0,  0,  0,  0,  0,  0,  0,  0,  0,  0, 10, 10, 10],\n",
       "          [10, 10, 10,  0,  0,  0,  0,  0,  0,  0,  0,  0,  0, 10, 10, 10],\n",
       "          [10, 10, 10,  0,  0,  0,  0,  0,  0,  0,  0,  0,  0, 10, 10, 10],\n",
       "          [10, 10, 10,  0,  0,  0,  0,  0,  0,  0,  0,  0,  0, 10, 10, 10],\n",
       "          [10, 10, 10,  0,  0,  0,  0,  0,  0,  0,  0,  0,  0, 10, 10, 10],\n",
       "          [10, 10, 10,  0,  0,  0,  0,  0,  0,  0,  0,  0,  0, 10, 10, 10],\n",
       "          [10, 10, 10, 10, 10, 10, 10, 10, 10, 10, 10, 10, 10, 10, 10, 10],\n",
       "          [10, 10, 10, 10, 10, 10, 10, 10, 10, 10, 10, 10, 10, 10, 10, 10],\n",
       "          [10, 10, 10, 10, 10, 10, 10, 10, 10, 10, 10, 10, 10, 10, 10, 10]],\n",
       "         dtype=int16),\n",
       "   <gym_t99.envs.state.Piece at 0x7fe51d63cf60>,\n",
       "   [<gym_t99.envs.state.Piece at 0x7fe51d63cf98>,\n",
       "    <gym_t99.envs.state.Piece at 0x7fe51d63cc50>,\n",
       "    <gym_t99.envs.state.Piece at 0x7fe51d63cc88>,\n",
       "    <gym_t99.envs.state.Piece at 0x7fe51d63cda0>,\n",
       "    <gym_t99.envs.state.Piece at 0x7fe51d63ccc0>],\n",
       "   0,\n",
       "   [],\n",
       "   None,\n",
       "   1)],\n",
       " None,\n",
       " False,\n",
       " {})"
      ]
     },
     "execution_count": 14,
     "metadata": {},
     "output_type": "execute_result"
>>>>>>> 956d14ef
    }
   ],
   "source": [
    "custom_gym.step(7)"
   ]
  },
  {
   "cell_type": "code",
   "execution_count": 384,
   "metadata": {},
   "outputs": [],
   "source": [
    "custom_gym.state.players[0].board[11, 3] = 1"
   ]
  },
  {
   "cell_type": "code",
   "execution_count": 385,
   "metadata": {},
   "outputs": [
    {
     "name": "stdout",
     "output_type": "stream",
     "text": [
      "[[10 10 10  0  0  0  0  0  0  0  0  0  0 10 10 10]\n",
      " [10 10 10  0  0  0  0  0  0  0  0  0  0 10 10 10]\n",
      " [10 10 10  0  0  0  0  0  0  0  0  0  0 10 10 10]\n",
      " [10 10 10  0  0  0  0  0  0  0  0  0  0 10 10 10]\n",
      " [10 10 10  0  0  0  0  0  0  0  0  0  0 10 10 10]\n",
      " [10 10 10  0  0  0  0  0  0  0  0  0  0 10 10 10]\n",
      " [10 10 10  0  0  0  0  0  0  0  0  0  0 10 10 10]\n",
      " [10 10 10  0  0  0  0  0  0  0  0  0  0 10 10 10]\n",
      " [10 10 10  0  0  0  0  0  0  0  0  0  0 10 10 10]\n",
      " [10 10 10  0  0  0  0  0  0  0  0  0  0 10 10 10]\n",
      " [10 10 10  0  0  0  0  0  0  0  0  0  0 10 10 10]\n",
      " [10 10 10  0  0  0  0  0  0  0  0  0  0 10 10 10]\n",
      " [10 10 10  1  1  0  0  0  0  0  0  0  0 10 10 10]\n",
      " [10 10 10  0  1  0  0  0  0  0  0  0  0 10 10 10]\n",
      " [10 10 10  0  1  0  0  0  0  0  0  0  0 10 10 10]\n",
      " [10 10 10  0  1  0  0  0  0  0  0  0  0 10 10 10]\n",
      " [10 10 10  0  1  0  0  0  0  0  0  0  0 10 10 10]\n",
      " [10 10 10  0  6  0  0  0  0  0  0  0  0 10 10 10]\n",
      " [10 10 10  0  6  6  0  0  0  0  0  0  0 10 10 10]\n",
      " [10 10 10  0  0  6  0  0  0  0  0  0  0 10 10 10]\n",
      " [10 10 10  0  0  7  7  0  0  0  0  0  0 10 10 10]\n",
      " [10 10 10  0  0  7  7  0  1  0  0  0  0 10 10 10]\n",
      " [10 10 10  2  2  2  2  0  1  0  0  0  0 10 10 10]\n",
      " [10 10 10  2  0  2  0  0  1  0  0  0  0 10 10 10]\n",
      " [10 10 10  2  0  2  0  0  1  0  0  0  0 10 10 10]\n",
      " [10 10 10 10 10 10 10 10 10 10 10 10 10 10 10 10]\n",
      " [10 10 10 10 10 10 10 10 10 10 10 10 10 10 10 10]\n",
      " [10 10 10 10 10 10 10 10 10 10 10 10 10 10 10 10]]\n",
      "[[0 0 0 0 0]\n",
      " [0 4 4 4 0]\n",
      " [0 0 4 0 0]\n",
      " [0 0 0 0 0]\n",
      " [0 0 0 0 0]]\n",
      "4\n",
      "10\n"
     ]
    }
   ],
   "source": [
    "# custom_gym.state.players[0].board[21, 5:12] = 1\n",
    "print(custom_gym.state.players[0].board)\n",
    "print(custom_gym.state.players[0].piece_current.matrix)\n",
    "print(custom_gym.state.players[0].piece_current.x)\n",
    "print(custom_gym.state.players[0].piece_current.y)"
   ]
  },
  {
   "cell_type": "code",
   "execution_count": 334,
   "metadata": {},
   "outputs": [
    {
     "data": {
      "text/plain": [
       "False"
      ]
     },
     "execution_count": 334,
     "metadata": {},
     "output_type": "execute_result"
    }
   ],
   "source": [
    "custom_gym._collision(custom_gym.state.players[0].board,\n",
    "                      custom_gym.state.players[0].piece_current)"
   ]
  },
  {
   "cell_type": "code",
   "execution_count": 333,
   "metadata": {},
   "outputs": [],
   "source": [
    "custom_gym.state.players[0].piece_current.y -= 1"
   ]
  },
  {
   "cell_type": "code",
   "execution_count": 159,
   "metadata": {},
   "outputs": [
    {
     "data": {
      "text/plain": [
       "(None, None, None, {})"
      ]
     },
     "execution_count": 159,
     "metadata": {},
     "output_type": "execute_result"
    }
   ],
   "source": [
    "custom_gym.step(1)"
   ]
  }
 ],
 "metadata": {
  "kernelspec": {
   "name": "python388jvsc74a57bd046784d1d9b858be1b0910638545cf30bc191a0b764c6fd86aef8420440adde94",
   "display_name": "Python 3.8.8 64-bit (conda)"
  },
  "language_info": {
   "codemirror_mode": {
    "name": "ipython",
    "version": 3
   },
   "file_extension": ".py",
   "mimetype": "text/x-python",
   "name": "python",
   "nbconvert_exporter": "python",
   "pygments_lexer": "ipython3",
   "version": "3.8.8"
  },
  "varInspector": {
   "cols": {
    "lenName": 16,
    "lenType": 16,
    "lenVar": 40
   },
   "kernels_config": {
    "python": {
     "delete_cmd_postfix": "",
     "delete_cmd_prefix": "del ",
     "library": "var_list.py",
     "varRefreshCmd": "print(var_dic_list())"
    },
    "r": {
     "delete_cmd_postfix": ") ",
     "delete_cmd_prefix": "rm(",
     "library": "var_list.r",
     "varRefreshCmd": "cat(var_dic_list()) "
    }
   },
   "types_to_exclude": [
    "module",
    "function",
    "builtin_function_or_method",
    "instance",
    "_Feature"
   ],
   "window_display": false
  }
 },
 "nbformat": 4,
 "nbformat_minor": 2
}<|MERGE_RESOLUTION|>--- conflicted
+++ resolved
@@ -30,9 +30,17 @@
   },
   {
    "cell_type": "code",
-   "execution_count": 1,
-   "metadata": {},
-   "outputs": [],
+   "execution_count": 4,
+   "metadata": {},
+   "outputs": [
+    {
+     "output_type": "stream",
+     "name": "stdout",
+     "text": [
+      "The autoreload extension is already loaded. To reload it, use:\n  %reload_ext autoreload\n"
+     ]
+    }
+   ],
    "source": [
     "%load_ext autoreload\n",
     "%autoreload 2"
@@ -47,7 +55,7 @@
   },
   {
    "cell_type": "code",
-   "execution_count": 2,
+   "execution_count": 5,
    "metadata": {},
    "outputs": [],
    "source": [
@@ -78,7 +86,7 @@
   },
   {
    "cell_type": "code",
-   "execution_count": 4,
+   "execution_count": 6,
    "metadata": {},
    "outputs": [],
    "source": [
@@ -100,7 +108,7 @@
   },
   {
    "cell_type": "code",
-   "execution_count": 4,
+   "execution_count": 7,
    "metadata": {},
    "outputs": [
     {
@@ -114,18 +122,11 @@
      "output_type": "execute_result",
      "data": {
       "text/plain": [
-<<<<<<< HEAD
        "<module 'gym_t99' from '/Users/ianconceicao/239AS_T99_RL_Agent/gym-t99/gym_t99/__init__.py'>"
       ]
      },
-=======
-       "<module 'gym_t99' from '/Users/surajvathsa/Projects/DL-stuff/RL/239AS_T99_RL_Agent/gym-t99/gym_t99/__init__.py'>"
-      ]
-     },
-     "execution_count": 4,
->>>>>>> 956d14ef
      "metadata": {},
-     "execution_count": 4
+     "execution_count": 7
     }
    ],
    "source": [
@@ -150,7 +151,7 @@
   },
   {
    "cell_type": "code",
-   "execution_count": 5,
+   "execution_count": 8,
    "metadata": {},
    "outputs": [],
    "source": [
@@ -162,7 +163,7 @@
   },
   {
    "cell_type": "code",
-   "execution_count": 6,
+   "execution_count": 9,
    "metadata": {},
    "outputs": [],
    "source": [
@@ -172,7 +173,7 @@
   },
   {
    "cell_type": "code",
-   "execution_count": 7,
+   "execution_count": 10,
    "metadata": {},
    "outputs": [
     {
@@ -202,11 +203,7 @@
   },
   {
    "cell_type": "code",
-<<<<<<< HEAD
-   "execution_count": 9,
-=======
-   "execution_count": 7,
->>>>>>> 956d14ef
+   "execution_count": 11,
    "metadata": {},
    "outputs": [],
    "source": [
@@ -222,86 +219,41 @@
   },
   {
    "cell_type": "code",
-<<<<<<< HEAD
-   "execution_count": 267,
-   "metadata": {},
-   "outputs": [],
-   "source": [
-    "custom_gym = gym.make('gym_t99:t99-v0', num_players = 100, enemy=RandomEnemy())"
-=======
-   "execution_count": 12,
-   "metadata": {},
-   "outputs": [],
-   "source": [
-    "custom_gym = gym.make('gym_t99:t99-v0', num_players = 1, enemy=RandomEnemy())"
->>>>>>> 956d14ef
-   ]
-  },
-  {
-   "cell_type": "code",
-<<<<<<< HEAD
-   "execution_count": 269,
-   "metadata": {},
-   "outputs": [],
-=======
-   "execution_count": 13,
-   "metadata": {},
-   "outputs": [
-    {
-     "name": "stdout",
-     "output_type": "stream",
-     "text": [
-      "[[10 10 10  0  0  0  0  0  0  0  0  0  0 10 10 10]\n",
-      " [10 10 10  0  0  0  0  2  2  0  0  0  0 10 10 10]\n",
-      " [10 10 10  0  0  0  0  2  0  0  0  0  0 10 10 10]\n",
-      " [10 10 10  0  0  0  0  2  0  0  0  0  0 10 10 10]\n",
-      " [10 10 10  0  0  0  0  0  0  0  0  0  0 10 10 10]\n",
-      " [10 10 10  0  0  0  0  0  0  0  0  0  0 10 10 10]\n",
-      " [10 10 10  0  0  0  0  0  0  0  0  0  0 10 10 10]\n",
-      " [10 10 10  0  0  0  0  0  0  0  0  0  0 10 10 10]\n",
-      " [10 10 10  0  0  0  0  0  0  0  0  0  0 10 10 10]\n",
-      " [10 10 10  0  0  0  0  0  0  0  0  0  0 10 10 10]\n",
-      " [10 10 10  0  0  0  0  0  0  0  0  0  0 10 10 10]\n",
-      " [10 10 10  0  0  0  0  0  0  0  0  0  0 10 10 10]\n",
-      " [10 10 10  0  0  0  0  0  0  0  0  0  0 10 10 10]\n",
-      " [10 10 10  0  0  0  0  0  0  0  0  0  0 10 10 10]\n",
-      " [10 10 10  0  0  0  0  0  0  0  0  0  0 10 10 10]\n",
-      " [10 10 10  0  0  0  0  0  0  0  0  0  0 10 10 10]\n",
-      " [10 10 10  0  0  0  0  0  0  0  0  0  0 10 10 10]\n",
-      " [10 10 10  0  0  0  0  0  0  0  0  0  0 10 10 10]\n",
-      " [10 10 10  0  0  0  0  0  0  0  0  0  0 10 10 10]\n",
-      " [10 10 10  0  0  0  0  0  0  0  0  0  0 10 10 10]\n",
-      " [10 10 10  0  0  0  0  0  0  0  0  0  0 10 10 10]\n",
-      " [10 10 10  0  0  0  0  0  0  0  0  0  0 10 10 10]\n",
-      " [10 10 10  0  0  0  0  0  0  0  0  0  0 10 10 10]\n",
-      " [10 10 10  0  0  0  0  0  0  0  0  0  0 10 10 10]\n",
-      " [10 10 10  0  0  0  0  0  0  0  0  0  0 10 10 10]\n",
-      " [10 10 10 10 10 10 10 10 10 10 10 10 10 10 10 10]\n",
-      " [10 10 10 10 10 10 10 10 10 10 10 10 10 10 10 10]\n",
-      " [10 10 10 10 10 10 10 10 10 10 10 10 10 10 10 10]]\n"
-     ]
-    }
-   ],
->>>>>>> 956d14ef
-   "source": [
-    "custom_gym.state.players[1].place = None\n",
-    "custom_gym.state.players[47].place = 24\n",
-    "custom_gym.state.players[33].place = 11\n",
-    "#custom_gym.state.players[0].place = 5\n",
-    "# custom_gym.state.players[0].piece_swap = np.array([[0, 0, 0, 0, 0],\n",
-    "#                      [0, 0, 1, 0, 0],\n",
-    "#                      [0, 0, 1, 0, 0],\n",
-    "#                      [0, 0, 1, 0, 0],\n",
-    "#                      [0, 0, 1, 0, 0]],\n",
-    "#                     dtype=np.int16)\n",
-    "custom_gym.state.players[0].incoming_garbage = [2,2,2,2,6,6,6,10,12,12,15,15]\n",
-    "custom_gym.state.players[0].attack_strategy = 2"
-   ]
-  },
-  {
-   "cell_type": "code",
-<<<<<<< HEAD
-   "execution_count": 270,
+   "execution_count": 44,
+   "metadata": {},
+   "outputs": [],
+   "source": [
+    "custom_gym = gym.make('gym_t99:t99-v0', num_players = 1, enemy=RandomEnemy())\n"
+   ]
+  },
+  {
+   "cell_type": "code",
+   "execution_count": null,
+   "metadata": {},
+   "outputs": [],
+   "source": [
+    "#Randomly fill the boards, used to test graphics\n",
+    "from random import randrange\n",
+    "custom_gym = gym.make('gym_t99:t99-v0', num_players = 100, enemy=RandomEnemy())\n",
+    "for player in custom_gym.state.players:\n",
+    "    board = player.board\n",
+    "    if 0 == randrange(20):\n",
+    "        player.place = randrange(100)\n",
+    "    for i in range(board.shape[0]):\n",
+    "        for j in range(board.shape[1]):\n",
+    "            if board[i][j] == 10:\n",
+    "                continue\n",
+    "            odds = 10\n",
+    "            if i <= 20:\n",
+    "                odds = 20\n",
+    "            \n",
+    "            if randrange(odds) == 0:\n",
+    "                board[i][j] = randrange(8)"
+   ]
+  },
+  {
+   "cell_type": "code",
+   "execution_count": 45,
    "metadata": {},
    "outputs": [],
    "source": [
@@ -311,64 +263,11 @@
   },
   {
    "cell_type": "code",
-   "execution_count": 268,
-   "metadata": {},
-   "outputs": [],
-   "source": [
-    "custom_gym.state.players[1].board = \\\n",
-    "                                  np.array([[10,10, 0, 0, 0, 0, 4, 4, 4, 0, 0, 0,10,10],\n",
-    "                                            [10,10, 0, 0, 0, 0, 0, 4, 0, 0, 0, 0,10,10],\n",
-    "                                            [10,10, 0, 0, 0, 0, 0, 0, 0, 0, 0, 0,10,10],\n",
-    "                                            [10,10, 0, 0, 0, 0, 0, 0, 0, 0, 0, 0,10,10],\n",
-    "                                            [10,10, 0, 0, 0, 0, 0, 0, 0, 0, 0, 0,10,10],\n",
-    "                                            [10,10, 0, 0, 0, 0, 4, 4, 0, 0, 0, 0,10,10],\n",
-    "                                            [10,10, 0, 0, 0, 0, 0, 0, 0, 0, 0, 0,10,10],\n",
-    "                                            [10,10, 0, 0, 0, 0, 0, 0, 0, 0, 0, 0,10,10],\n",
-    "                                            [10,10, 0, 0, 0, 0, 0, 0, 0, 0, 0, 0,10,10],\n",
-    "                                            [10,10, 0, 0, 0, 0, 0, 0, 0, 0, 0, 0,10,10],\n",
-    "                                            [10,10, 0, 0, 0, 0, 0, 3, 3, 0, 0, 0,10,10],\n",
-    "                                            [10,10, 0, 0, 0, 0, 0, 0, 3, 0, 0, 0,10,10],\n",
-    "                                            [10,10, 1, 0, 0, 0, 0, 0, 3, 0, 0, 0,10,10],\n",
-    "                                            [10,10, 1, 0, 0, 0, 0, 0, 3, 0, 0, 0,10,10],\n",
-    "                                            [10,10, 1, 0, 0, 0, 0, 0, 0, 0, 0, 0,10,10],\n",
-    "                                            [10,10, 1, 0, 0, 0, 2, 2, 0, 0, 0, 0,10,10],\n",
-    "                                            [10,10, 0, 0, 0, 0, 2, 0, 0, 0, 0, 0,10,10],\n",
-    "                                            [10,10, 0, 0, 0, 0, 2, 0, 0, 0, 0, 0,10,10],\n",
-    "                                            [10,10, 0, 0, 0, 0, 2, 0, 0, 0, 0, 0,10,10],\n",
-    "                                            [10,10, 0, 0, 0, 0, 0, 0, 0, 0, 0, 0,10,10],\n",
-    "                                            [10,10, 0, 0, 0, 0, 0, 0, 0, 0, 0, 0,10,10],\n",
-    "                                            [10,10, 0, 0, 0, 0, 0, 0, 0, 0, 0, 0,10,10],\n",
-    "                                            [10,10, 0, 0, 0, 5, 0, 0, 0, 0, 0, 0,10,10],\n",
-    "                                            [10,10, 0, 0, 5, 5, 0, 0, 0, 0, 0, 0,10,10],\n",
-    "                                            [10,10, 0, 0, 5, 7, 7, 0, 0, 0, 5, 5,10,10],\n",
-    "                                            [10,10, 0, 0, 0, 7, 7, 0, 0, 0, 5, 5,10,10],\n",
-    "                                            [10,10,10,10,10,10,10,10,10,10,10,10,10,10],\n",
-    "                                            [10,10,10,10,10,10,10,10,10,10,10,10,10,10]])"
-   ]
-  },
-  {
-   "cell_type": "code",
-   "execution_count": 297,
-   "metadata": {
-    "scrolled": false
-   },
-=======
-   "execution_count": 14,
-   "metadata": {},
->>>>>>> 956d14ef
-   "outputs": [
-    {
-     "output_type": "stream",
-     "name": "stdout",
-     "text": [
-<<<<<<< HEAD
-      "[0 0 0 0 0 0 0 0 0 0 0 0 0 0 0 0 0 0 0 0 0 0 0 0 0 0 1 1]\n[0 0 0 0 0 0 0 0 0 0 0 0 0 0 0 0 0 0 0 0 0 0 0 0 0 0 1 1]\n"
-     ]
-=======
-      "Number of players,  1\n"
-     ]
-    },
-    {
+   "execution_count": 16,
+   "metadata": {},
+   "outputs": [
+    {
+     "output_type": "execute_result",
      "data": {
       "text/plain": [
        "([(array([[10, 10, 10,  0,  0,  0,  0,  0,  0,  0,  0,  0,  0, 10, 10, 10],\n",
@@ -400,12 +299,7 @@
        "          [10, 10, 10, 10, 10, 10, 10, 10, 10, 10, 10, 10, 10, 10, 10, 10],\n",
        "          [10, 10, 10, 10, 10, 10, 10, 10, 10, 10, 10, 10, 10, 10, 10, 10]],\n",
        "         dtype=int16),\n",
-       "   <gym_t99.envs.state.Piece at 0x7fe51d63cf60>,\n",
-       "   [<gym_t99.envs.state.Piece at 0x7fe51d63cf98>,\n",
-       "    <gym_t99.envs.state.Piece at 0x7fe51d63cc50>,\n",
-       "    <gym_t99.envs.state.Piece at 0x7fe51d63cc88>,\n",
-       "    <gym_t99.envs.state.Piece at 0x7fe51d63cda0>,\n",
-       "    <gym_t99.envs.state.Piece at 0x7fe51d63ccc0>],\n",
+       "   <gym_t99.envs.state.Piece at 0x7fe163b109a0>,\n",
        "   0,\n",
        "   [],\n",
        "   None,\n",
@@ -415,10 +309,8 @@
        " {})"
       ]
      },
-     "execution_count": 14,
      "metadata": {},
-     "output_type": "execute_result"
->>>>>>> 956d14ef
+     "execution_count": 16
     }
    ],
    "source": [
