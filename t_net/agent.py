from collections import deque
from copy import deepcopy
from .fc_net import FCNet
import numpy as np
import torch
import random
from os import path


class AgentSC(object):
    '''
    A classic deep Q Learning Agent for simplified tetris 99 environment. Implements DQN with experience replay
    learning strategy
    Args:
        env (T99SC):                    environment to train on
        discount (float):               how important is the future rewards compared to the immediate ones [0,1]
        net (nn.module):                NN architecture and weights that will be copied to both target and policy nets
        learning rate (float):          speed of optimization
        criterion (nn.module):          loss function
        device (object):                device that will handle NN computations
        features (object):              function used to extract NN-acceptable features form env.state
        epsilon (float):                exploration (probability of random values given) value at the start
        mem_size (int):                 size of the cyclic buffer that records actions
    '''
    def __init__(self, env, discount, net, learning_rate, criterion, device, features, exploration_rate=0.1,
                 mem_size=10000):

        # memory is a cyclic buffer
        self.memory = deque(maxlen=mem_size)
        # tetris environment
        self.env = env
        # gamma
        self.discount = discount
        # specifies a threshold, after which the amount of collected data is sufficient for starting training
        self.replay_start_size = 2000
        # set up nets
        self.primary_net = deepcopy(net)
        self.optimizer = torch.optim.Adam(self.primary_net.parameters(), lr=learning_rate)
        self.criterion = criterion
        # choose a function to extract features
        self.get_features = features
        # set up strategy hyper parameters
        self.exploration_rate = exploration_rate

        # record the device for future use
        self.device = device
        # send the nets to the device
<<<<<<< HEAD
        self.primary_net.to(device)
        # initialize memory for training
        self.cumulative_rewards_training = [0]
        self.steps_per_episode_training = [0]
        self.lines_sent_per_episode_training = [0]
        self.lines_cleared_per_episode_training = [0]
        self.best_reward_achieved = float("-inf")
        # initialize memory for evaluation
        self.cumulative_rewards_testing = [0]
        self.steps_per_episode_testing = [0]
        self.lines_sent_per_episode_testing = [0]
        self.lines_cleared_per_episode_testing = [0]
        # initialize episodes for training and testing
        self.episode_training = 0
        self.episode_testing = 0
        self.best_reward_achieved = float("-inf")
=======
        self.policy_net.to(device)
        self.target_net.to(device)
        # initialize memory
        self.cumulative_rewards = [0]
        self.steps_per_episode = [0]
        self.best_reward_achieved = float("-inf")
        # initialize episode
        self.episode = 0
>>>>>>> 459e2b77

    def add_to_memory(self, s_t, s_t_1, s_t_2, reward, done):
        # Adds a play to the replay memory buffer
        self.memory.append((s_t, s_t_1, s_t_2, reward, done))

    def act(self):
        '''
        Makes a single-step update in accordance with epsilon-greedy strategy
        '''
        # observe the options we have for reward and next states of the player controlled by the agent
        options, rewards, stats = self.env._observe(0)
        # check if we are exploring on this step
        if np.random.random_sample() <= self.exploration_rate:
            # if so, choose an action on random
            index = np.random.randint(0, high=len(rewards))
        # if we are exploiting on this step
        else:
            # get features for all next states
            feats = []
            for i in range(len(rewards)):
                feats.append(torch.from_numpy(self.get_features(options[i],0)))
            # then stack all possible net states into one tensor and send it to the GPU
            next_states = torch.stack(feats).type(torch.FloatTensor).to(self.device)
            # calculate predictions on the whole stack using primary net (see algorithm)
            predictions = self.primary_net(next_states)[:, 0]
            # choose greedy action
            index = torch.argmax(predictions).item()
        # now make a step according with a selected action, and record the reward
        action = {
            "reward": rewards[index],
            "state": options[index]
        }
        _, reward, done, _ = self.env.step(action, skip_observation=True)

        return reward, done, stats[index]

<<<<<<< HEAD
    def optimal_action(self):
        # finds optimal action using target net
        # observe the options we have for reward and next states of the player controlled by the agent
        options, rewards, stats = self.env._observe(0)
        # get features for all next states
        feats = []
        for i in range(len(rewards)):
            feats.append(torch.from_numpy(self.get_features(options[i],0)))
        # then stack all possible next states into one tensor and send it to the GPU
        next_states = torch.stack(feats).type(torch.FloatTensor).to(self.device)
        # calculate predictions on the whole stack using target net (see algorithm)
        predictions = self.primary_net(next_states)[:, 0]
        # choose greedy action
        index = torch.argmax(predictions).item()

        return options[index]

    def train(self, batch_size=128, update_freq=2000, steps=10000, npc_update_freq=5000, agent_save_path=None,
              image_save_path=None, episode_to_save=0, update_npc=True):
=======
    def train(self, batch_size=128, update_freq=2000, steps=10000,agent_save_path=None):
>>>>>>> 459e2b77
        '''
        Trains the agent by following DQN with fixed target
        '''
        # repeats the algorithm steps times
        for i in range(steps):
            # record the step
            if i % 500 == 0: print("calculating step", i)
            # get features for the s(t)
            s_t_features = self.get_features(self.env.state,0)
            # make an action, record the reward and check whether environment is done
            reward, done, statistics = self.act()
            # get features for the s(t+1)
            s_t_1_features = self.get_features(self.env.state,0)
            # initialize empty s(t+2)
            s_t_2_features = None
            # if the environment has not finished
            if not done:
                # find and record optimal action a*=s*(t+2)=argmax{Q'[s(t+1), a=s(t+2)]} according to the target net
                s_t_2 = self.optimal_action()
                s_t_2_features = self.get_features(s_t_2,0)
            # record the current state, reward, next state, done in the cyclic buffer for future replay
            self.add_to_memory(s_t_features, s_t_1_features, s_t_2_features, reward, done)
            # record cumulative reward, steps, lines cleared and lines sent in the current episode
            self.cumulative_rewards_training[self.episode_training] += reward
            self.steps_per_episode_training[self.episode_training] += 1
            self.lines_sent_per_episode_training[self.episode_training] += statistics["lines_sent"]
            self.lines_cleared_per_episode_training[self.episode_training] += statistics["lines_cleared"]
            # if the environment is done, reboot it and reset counters
            if done:
                self.env.reset()
                self.episode_training += 1
                self.cumulative_rewards_training.append(0)
                self.steps_per_episode_training.append(0)
                self.lines_sent_per_episode_training.append(0)
                self.lines_cleared_per_episode_training.append(0)

            # check if there is enough data to start training
            if len(self.memory) > self.replay_start_size:
                # sample a batch of transitions
                batch = random.sample(self.memory, batch_size)
                # init arrays to hold states and rewards
                batch_rewards = []
                # we need s(t+1) for getting the value of Q[s(t), a=s(t+1)] = Q[ . , s(t+1)]
                batch_s_t_1 = []
                # we need s(t+2) for getting the value of Q[s(t+1), s*(t+2)=argmax{Q'[s(t+1), a=s(t+2)]}] = \
                # Q[ . , s(t+2)]
                batch_s_t_2 = []
                # we need to keep track of non-zero indexes of batch_s_t_2
                batch_s_t_2_idx = []
                # store features in arrays
                for j in range(len(batch)):
                    batch_rewards.append(torch.tensor(batch[j][3]))
                    batch_s_t_1.append(torch.from_numpy(batch[j][1]))
                    # if the environment was not done and the next state exists
                    if not batch[j][4]:
                        batch_s_t_2.append(torch.tensor(batch[j][2]))
                        batch_s_t_2_idx.append(j)
                # stack tensors and send them to GPU
                torch_s_t_1 = torch.stack(batch_s_t_1).type(torch.FloatTensor).to(self.device)
                torch_rewards = torch.stack(batch_rewards).type(torch.FloatTensor).to(self.device)
                torch_s_t_2 = torch.stack(batch_s_t_2).type(torch.FloatTensor).to(self.device)
                # get the expected score for the s(t+2) using primary net
                q_s_t_2_dense = self.primary_net(torch_s_t_2)[:, 0]
                # their order is not the same as in the batch, so we need to rearrange it
                q_s_t_2_sparse = torch.zeros(batch_size)
                for j in range(len(batch_s_t_2_idx)):
                    q_s_t_2_sparse[batch_s_t_2_idx[j]] = q_s_t_2_dense[j]
                # send this new tensor to the device
                q_s_t_2_sparse = q_s_t_2_sparse.type(torch.FloatTensor).to(self.device)
                # calculate target
                y_i = q_s_t_2_sparse + torch.tensor(self.discount).type(torch.FloatTensor).to(self.device)*torch_rewards
                # get the expected score for the s(t+1) using primary net
                q_current = self.primary_net(torch_s_t_1)[:, 0]

                # Fit the model to the given values
                loss = self.criterion(y_i, q_current)
                self.optimizer.zero_grad()
                loss.backward()
                self.optimizer.step()

            # if there is more than one player and it's time to update npc
            if len(self.env.state.players) > 1 and i % npc_update_freq == 0 and i > 0 and update_npc:
                # pop up a message
                print("npc net updated")
                # update weights
<<<<<<< HEAD
                self.env.enemy.update(self.primary_net.state_dict())
            
            # Save the network if user wants to and it has achieved the best reward thus far
            if reward > self.best_reward_achieved:
                self.best_reward_achieved = reward
                if agent_save_path is not None:
                    self.save_state(agent_save_path)
            
            # Save the image if the user wants
            if image_save_path is not None and \
                    (episode_to_save == self.episode_training or
                     (episode_to_save == self.episode_training + 1 and done)):
                full_path = path.join(image_save_path, "step{}.png".format(i))
                self.env.render(mode="human",image_path=full_path)

    def test(self, episodes=50):
        """
        Evaluates algorithm
        """
        # first, reset the environment to start clean
        self.env.reset()
        # then save current exploration rate to reset it in future
        exploration_rate_memory = self.exploration_rate
        # and make it zero for now
        self.exploration_rate = 0
        # we do not need to compute gradients for this part
        with torch.no_grad():
            # initialize the total size of history we need to get
            total_episodes = episodes + self.episode_testing
            # initialize a counter to keep track of how long testing runs
            i = 0
            # repeats the algorithm steps times
            while self.episode_testing < total_episodes:
                # record the step
                if i % 1000 == 0: print("calculating step", i)
                i += 1
                # get features for the s(t)
                s_t_features = self.get_features(self.env.state,0)
                # make an action, record the reward and check whether environment is done
                reward, done, statistics = self.act()
                # record cumulative reward, steps, lines cleared and lines sent in the current episode
                self.cumulative_rewards_testing[self.episode_testing] += reward
                self.steps_per_episode_testing[self.episode_testing] += 1
                self.lines_sent_per_episode_testing[self.episode_testing] += statistics["lines_sent"]
                self.lines_cleared_per_episode_testing[self.episode_testing] += statistics["lines_cleared"]
                # if the environment is done, reboot it and reset counters
                if done:
                    self.env.reset()
                    self.episode_testing += 1
                    self.cumulative_rewards_testing.append(0)
                    self.steps_per_episode_testing.append(0)
                    self.lines_sent_per_episode_testing.append(0)
                    self.lines_cleared_per_episode_testing.append(0)

        # reset the environment to continue clean
        self.env.reset()
        # reset the exploration rate
        self.exploration_rate = exploration_rate_memory

    def save_state(self, path):
=======
                self.policy_net.load_state_dict(self.target_net.state_dict())
            
            #Save the network if user wants to and it has achieved the best reward thus far
            if reward > self.best_reward_achieved:
                self.best_reward_achieved = reward
                if agent_save_path != None:
                    self.save_state(agent_save_path)

    def save_state(self,path):     
>>>>>>> 459e2b77
        torch.save({
            'primary_net_state': self.primary_net.state_dict(),
            'optimizer_state_dict': self.optimizer.state_dict(),
            'discount' : self.discount,
            'replay_start_size' : self.replay_start_size,
            'exploration_rate' : self.exploration_rate,
            'mem_size' : self.memory.maxlen,
<<<<<<< HEAD
            'episode_training': self.episode_training,
            'cumulative_rewards_training' : self.cumulative_rewards_training,
            'steps_per_episode_training' : self.steps_per_episode_training,
            'lines_sent_per_episode_training': self.lines_sent_per_episode_training,
            'lines_cleared_per_episode_training': self.lines_cleared_per_episode_training,
            'episode_testing': self.episode_testing,
            'cumulative_rewards_testing': self.cumulative_rewards_testing,
            'steps_per_episode_testing': self.steps_per_episode_testing,
            'lines_sent_per_episode_testing': self.lines_sent_per_episode_testing,
            'lines_cleared_per_episode_testing': self.lines_cleared_per_episode_testing,
        }, path)

    def load_state(self, path, net_only=False):
=======
            'cumulative_rewards' : self.cumulative_rewards,
            'steps_per_episode' : self.steps_per_episode,
            'episode' : self.episode
            }, path)

    def load_state(self,path):
>>>>>>> 459e2b77
        # Don't forget to do .eval() or .train() now!
        checkpoint = torch.load(path, map_location=torch.device('cpu'))
        self.primary_net.load_state_dict(checkpoint['primary_net_state'])
        self.optimizer.load_state_dict(checkpoint['optimizer_state_dict'])
<<<<<<< HEAD
        if not net_only:
            self.discount = checkpoint['discount']
            self.replay_start_size = checkpoint['replay_start_size']
            self.exploration_rate = checkpoint['exploration_rate']
            self.memory = deque(maxlen=checkpoint['mem_size'])
            self.episode_training = checkpoint['episode_training']
            self.cumulative_rewards_training = checkpoint['cumulative_rewards_training']
            self.steps_per_episode_training = checkpoint['steps_per_episode_training']
            self.lines_sent_per_episode_training = checkpoint['lines_sent_per_episode_training']
            self.lines_cleared_per_episode_training = checkpoint['lines_cleared_per_episode_training']
            self.episode_testing = checkpoint['episode_testing']
            self.cumulative_rewards_testing = checkpoint['cumulative_rewards_testing']
            self.steps_per_episode_testing = checkpoint['steps_per_episode_testing']
            self.lines_sent_per_episode_testing = checkpoint['lines_sent_per_episode_testing']
            self.lines_cleared_per_episode_testing = checkpoint['lines_cleared_per_episode_testing']


class AgentSCFixedTarget(object):
=======
        self.discount = checkpoint['discount']
        self.replay_start_size = checkpoint['replay_start_size']
        self.exploration_rate = checkpoint['exploration_rate']
        self.memory = deque(maxlen=checkpoint['mem_size'])
        self.cumulative_rewards = checkpoint['cumulative_rewards']
        self.steps_per_episode = checkpoint['steps_per_episode']
        self.episode = checkpoint['episode']


class AgentSCAlt(object):
>>>>>>> 459e2b77
    '''
    A classic deep Q Learning Agent for simplified tetris 99 environment. Implements DQN with fixed target and
    experience replay learning strategy
    Args:
        env (T99SC):                    environment to train on
        discount (float):               how important is the future rewards compared to the immediate ones [0,1]
        net (nn.module):                NN architecture and weights that will be copied to both target and policy nets
        learning rate (float):          speed of optimization
        criterion (nn.module):          loss function
        device (object):                device that will handle NN computations
        features (object):              function used to extract NN-acceptable features form env.state
        epsilon (float):                exploration (probability of random values given) value at the start
        mem_size (int):                 size of the cyclic buffer that records actions
    '''
    def __init__(self, env, discount, net, learning_rate, criterion, device, features, exploration_rate=0.1,
                 mem_size=10000, update_npc=True):

        # memory is a cyclic buffer
        self.memory = deque(maxlen=mem_size)
        # tetris environment
        self.env = env
        # gamma
        self.discount = discount
        # specifies a threshold, after which the amount of collected data is sufficient for starting training
        self.replay_start_size = 2000
        # set up nets
        self.primary_net = deepcopy(net)
        self.target_net = deepcopy(net)
        self.optimizer = torch.optim.Adam(self.primary_net.parameters(), lr=learning_rate)
        self.criterion = criterion
        # choose a function to extract features
        self.get_features = features
        # set up strategy hyper parameters
        self.exploration_rate = exploration_rate

        # record the device for future use
        self.device = device
        # send the nets to the device
        self.primary_net.to(device)
        self.target_net.to(device)
<<<<<<< HEAD
        # initialize memory for training
        self.cumulative_rewards_training = [0]
        self.steps_per_episode_training = [0]
        self.lines_sent_per_episode_training = [0]
        self.lines_cleared_per_episode_training = [0]
        self.best_reward_achieved = float("-inf")
        # initialize memory for evaluation
        self.cumulative_rewards_testing = [0]
        self.steps_per_episode_testing = [0]
        self.lines_sent_per_episode_testing = [0]
        self.lines_cleared_per_episode_testing = [0]
        # initialize episodes for training and testing
        self.episode_training = 0
        self.episode_testing = 0
=======
        # initialize memory
        self.cumulative_rewards = [0]
        self.steps_per_episode = [0]
        self.best_reward_achieved = float("-inf")
        # initialize episode
        self.episode = 0
>>>>>>> 459e2b77

    def add_to_memory(self, s_t, s_t_1, s_t_2, reward, done):
        # Adds a play to the replay memory buffer
        self.memory.append((s_t, s_t_1, s_t_2, reward, done))

    def act(self):
        '''
        Makes a single-step update in accordance with epsilon-greedy strategy
        '''
        # observe the options we have for reward and next states of the player controlled by the agent
        options, rewards, stats = self.env._observe(0)
        # check if we are exploring on this step
        if np.random.random_sample() <= self.exploration_rate:
            # if so, choose an action on random
            index = np.random.randint(0, high=len(rewards))
        # if we are exploiting on this step
        else:
            # get features for all next states
            feats = []
            for i in range(len(rewards)):
                feats.append(torch.from_numpy(self.get_features(options[i], 0)))
            # then stack all possible net states into one tensor and send it to the GPU
            next_states = torch.stack(feats).type(torch.FloatTensor).to(self.device)
            # calculate predictions on the whole stack using primary net (see algorithm)
            predictions = self.primary_net(next_states)[:, 0]
    
            # choose greedy action
            index = torch.argmax(predictions).item()
        # now make a step according with a selected action, and record the reward
        action = {
            "reward": rewards[index],
            "state": options[index]
        }
        _, reward, done, _ = self.env.step(action, skip_observation=True)

        return reward, done, stats[index]

    def optimal_action(self):
        # finds optimal action using target net
        # observe the options we have for reward and next states of the player controlled by the agent
        options, rewards, stats = self.env._observe(0)
        # get features for all next states
        feats = []
        for i in range(len(rewards)):
            feats.append(torch.from_numpy(self.get_features(options[i],0)))
        # then stack all possible next states into one tensor and send it to the GPU
        next_states = torch.stack(feats).type(torch.FloatTensor).to(self.device)
        # calculate predictions on the whole stack using target net (see algorithm)
        predictions = self.target_net(next_states)[:, 0]
        # choose greedy action
        index = torch.argmax(predictions).item()

        return options[index]

<<<<<<< HEAD
    def train(self, batch_size=128, update_freq=2000, steps=10000, npc_update_freq=5000, agent_save_path=None,
              image_save_path=None, episode_to_save=0, update_npc=True):
=======
    def train(self, batch_size=128, update_freq=2000, steps=10000,agent_save_path=None):
>>>>>>> 459e2b77
        '''
        Trains the agent by following DQN with fixed target
        '''
        # repeats the algorithm steps times
        for i in range(steps):
            # record the step
            if i % 500 == 0: print("calculating step", i)
            # get features for the s(t)
            s_t_features = self.get_features(self.env.state,0)
            # make an action, record the reward and check whether environment is done
            reward, done, statistics = self.act()
            # get features for the s(t+1)
            s_t_1_features = self.get_features(self.env.state,0)
            # initialize empty s(t+2)
            s_t_2_features = None
            # if the environment has not finished
            if not done:
                # find and record optimal action a*=s*(t+2)=argmax{Q'[s(t+1), a=s(t+2)]} according to the target net
                s_t_2 = self.optimal_action()
                s_t_2_features = self.get_features(s_t_2,0)
            # record the current state, reward, next state, done in the cyclic buffer for future replay
            self.add_to_memory(s_t_features, s_t_1_features, s_t_2_features, reward, done)
            # record cumulative reward, steps, lines cleared and lines sent in the current episode
            self.cumulative_rewards_training[self.episode_training] += reward
            self.steps_per_episode_training[self.episode_training] += 1
            self.lines_sent_per_episode_training[self.episode_training] += statistics["lines_sent"]
            self.lines_cleared_per_episode_training[self.episode_training] += statistics["lines_cleared"]
            # if the environment is done, reboot it and reset counters
            if done:
                self.env.reset()
                self.episode_training += 1
                self.cumulative_rewards_training.append(0)
                self.steps_per_episode_training.append(0)
                self.lines_sent_per_episode_training.append(0)
                self.lines_cleared_per_episode_training.append(0)

            # check if there is enough data to start training
            if len(self.memory) > self.replay_start_size:
                # sample a batch of transitions
                batch = random.sample(self.memory, batch_size)
                # init arrays to hold states and rewards
                batch_rewards = []
                # we need s(t+1) for getting the value of Q[s(t), a=s(t+1)] = Q[ . , s(t+1)]
                batch_s_t_1 = []
                # we need s(t+2) for getting the value of Q[s(t+1), s*(t+2)=argmax{Q'[s(t+1), a=s(t+2)]}] = \
                # Q[ . , s(t+2)]
                batch_s_t_2 = []
                # we need to keep track of non-zero indexes of batch_s_t_2
                batch_s_t_2_idx = []
                # store features in arrays
                for j in range(len(batch)):
                    batch_rewards.append(torch.tensor(batch[j][3]))
                    batch_s_t_1.append(torch.from_numpy(batch[j][1]))
                    # if the environment was not done and the next state exists
                    if not batch[j][4]:
                        batch_s_t_2.append(torch.tensor(batch[j][2]))
                        batch_s_t_2_idx.append(j)
                # stack tensors and send them to GPU    
                torch_s_t_1 = torch.stack(batch_s_t_1).type(torch.FloatTensor).to(self.device)
                torch_rewards = torch.stack(batch_rewards).type(torch.FloatTensor).to(self.device)
                torch_s_t_2 = torch.stack(batch_s_t_2).type(torch.FloatTensor).to(self.device)
                # get the expected score for the s(t+2) using primary net
                q_s_t_2_dense = self.target_net(torch_s_t_2)[:, 0]
                
                # their order is not the same as in the batch, so we need to rearrange it
                q_s_t_2_sparse = torch.zeros(batch_size)
                for j in range(len(batch_s_t_2_idx)):
                    q_s_t_2_sparse[batch_s_t_2_idx[j]] = q_s_t_2_dense[j]
                # send this new tensor to the device
                q_s_t_2_sparse = q_s_t_2_sparse.type(torch.FloatTensor).to(self.device)
                # calculate target
                y_i = q_s_t_2_sparse + torch.tensor(self.discount).type(torch.FloatTensor).to(self.device)*torch_rewards
                # get the expected score for the s(t+1) using primary net

                q_current = self.primary_net(torch_s_t_1)[:, 0]

                # Fit the model to the given values
                loss = self.criterion(y_i, q_current)
                self.optimizer.zero_grad()
                loss.backward()
                self.optimizer.step()

            # if it's time to update policy net
            if i % update_freq == 0:
                # pop up a message
                print("target net updated")
                # update weights
                self.target_net.load_state_dict(self.primary_net.state_dict())

<<<<<<< HEAD
            # if there is more than one player and it's time to update npc
            if len(self.env.state.players) > 1 and i % npc_update_freq == 0 and i > 0 and update_npc:
                # pop up a message
                print("npc net updated")
                # update weights
                self.env.enemy.update(self.primary_net.state_dict())
            
            # Save the network if user wants to and it has achieved the best reward thus far
            if reward > self.best_reward_achieved:
                self.best_reward_achieved = reward
                if agent_save_path is not None:
                    self.save_state(agent_save_path)
            
            # Save the image if the user wants
            if image_save_path is not None and \
                    (episode_to_save == self.episode_training or
                     (episode_to_save == self.episode_training + 1 and done)):
                full_path = path.join(image_save_path, "step{}.png".format(i))
                self.env.render(mode="human", image_path=full_path)

    def test(self, episodes=50):
        """
        Evaluates algorithm
        """
        # first, reset the environment to start clean
        self.env.reset()
        # then save current exploration rate to reset it in future
        exploration_rate_memory = self.exploration_rate
        # and make it zero for now
        self.exploration_rate = 0
        # we do not need to compute gradients for this part
        with torch.no_grad():
            # initialize the total size of history we need to get
            total_episodes = episodes + self.episode_testing
            # initialize a counter to keep track of how long testing runs
            i = 0
            # repeats the algorithm steps times
            while self.episode_testing < total_episodes:
                # record the step
                if i % 1000 == 0: print("calculating step", i)
                i += 1
                # get features for the s(t)
                s_t_features = self.get_features(self.env.state, 0)
                # make an action, record the reward and check whether environment is done
                reward, done, statistics = self.act()
                # record cumulative reward, steps, lines cleared and lines sent in the current episode
                self.cumulative_rewards_testing[self.episode_testing] += reward
                self.steps_per_episode_testing[self.episode_testing] += 1
                self.lines_sent_per_episode_testing[self.episode_testing] += statistics["lines_sent"]
                self.lines_cleared_per_episode_testing[self.episode_testing] += statistics["lines_cleared"]
                # if the environment is done, reboot it and reset counters
                if done:
                    self.env.reset()
                    self.episode_testing += 1
                    self.cumulative_rewards_testing.append(0)
                    self.steps_per_episode_testing.append(0)
                    self.lines_sent_per_episode_testing.append(0)
                    self.lines_cleared_per_episode_testing.append(0)

        # reset the environment to continue clean
        self.env.reset()
        # reset the exploration rate
        self.exploration_rate = exploration_rate_memory

    def save_state(self, path):
=======
            #Save the network if user wants to and it has achieved the best reward thus far
            if reward > self.best_reward_achieved:
                self.best_reward_achieved = reward
                if agent_save_path != None:
                    self.save_state(agent_save_path)

    def save_state(self,path):
>>>>>>> 459e2b77
        torch.save({
            'primary_net_state': self.primary_net.state_dict(),
            'target_net_state': self.target_net.state_dict(),
            'optimizer_state_dict': self.optimizer.state_dict(),
            'discount' : self.discount,
            'replay_start_size' : self.replay_start_size,
            'exploration_rate' : self.exploration_rate,
            'mem_size' : self.memory.maxlen,
<<<<<<< HEAD
            'episode_training': self.episode_training,
            'cumulative_rewards_training' : self.cumulative_rewards_training,
            'steps_per_episode_training' : self.steps_per_episode_training,
            'lines_sent_per_episode_training': self.lines_sent_per_episode_training,
            'lines_cleared_per_episode_training': self.lines_cleared_per_episode_training,
            'episode_testing': self.episode_testing,
            'cumulative_rewards_testing': self.cumulative_rewards_testing,
            'steps_per_episode_testing': self.steps_per_episode_testing,
            'lines_sent_per_episode_testing': self.lines_sent_per_episode_testing,
            'lines_cleared_per_episode_testing': self.lines_cleared_per_episode_testing,
        }, path)

    def load_state(self, path, net_only=False):
=======
            'cumulative_rewards' : self.cumulative_rewards,
            'steps_per_episode' : self.steps_per_episode,
            'episode' : self.episode,
            }, path)

    def load_state(self,path):
>>>>>>> 459e2b77
        # Don't forget to do .eval() or .train() now!
        checkpoint = torch.load(path, map_location=torch.device('cpu'))
        self.primary_net.load_state_dict(checkpoint['primary_net_state'])
        self.target_net.load_state_dict(checkpoint['target_net_state'])
        self.optimizer.load_state_dict(checkpoint['optimizer_state_dict'])
<<<<<<< HEAD
        if not net_only:
            self.discount = checkpoint['discount']
            self.replay_start_size = checkpoint['replay_start_size']
            self.exploration_rate = checkpoint['exploration_rate']
            self.memory = deque(maxlen=checkpoint['mem_size'])
            self.episode_training = checkpoint['episode_training']
            self.cumulative_rewards_training = checkpoint['cumulative_rewards_training']
            self.steps_per_episode_training = checkpoint['steps_per_episode_training']
            self.lines_sent_per_episode_training = checkpoint['lines_sent_per_episode_training']
            self.lines_cleared_per_episode_training = checkpoint['lines_cleared_per_episode_training']
            self.episode_testing = checkpoint['episode_testing']
            self.cumulative_rewards_testing = checkpoint['cumulative_rewards_testing']
            self.steps_per_episode_testing = checkpoint['steps_per_episode_testing']
            self.lines_sent_per_episode_testing = checkpoint['lines_sent_per_episode_testing']
            self.lines_cleared_per_episode_testing = checkpoint['lines_cleared_per_episode_testing']
=======
        self.discount = checkpoint['discount']
        self.replay_start_size = checkpoint['replay_start_size']
        self.exploration_rate = checkpoint['exploration_rate']
        self.memory = deque(maxlen=checkpoint['mem_size'])
        self.cumulative_rewards = checkpoint['cumulative_rewards']
        self.steps_per_episode = checkpoint['steps_per_episode']
        self.episode = checkpoint['episode']
>>>>>>> 459e2b77


class AgentDoubleSC(object):
    '''
    A classic deep Q Learning Agent for simplified tetris 99 environment. Implements DQN with fixed target and
    experience replay learning strategy
    Args:
        env (T99SC):                    environment to train on
        discount (float):               how important is the future rewards compared to the immediate ones [0,1]
        net (nn.module):                NN architecture and weights that will be copied to both target and policy nets
        learning rate (float):          speed of optimization
        criterion (nn.module):          loss function
        device (object):                device that will handle NN computations
        features (object):              function used to extract NN-acceptable features form env.state
        epsilon (float):                exploration (probability of random values given) value at the start
        mem_size (int):                 size of the cyclic buffer that records actions
    '''

    def __init__(self, env, discount, net, learning_rate, criterion, device, features, exploration_rate=0.1,
                 mem_size=10000):

        # memory is a cyclic buffer
        self.memory = deque(maxlen=mem_size)
        # tetris environment
        self.env = env
        # gamma
        self.discount = discount
        # specifies a threshold, after which the amount of collected data is sufficient for starting training
        self.replay_start_size = 2000
        # set up nets
        self.primary_net = deepcopy(net)
        self.target_net = deepcopy(net)
        self.optimizer = torch.optim.Adam(self.primary_net.parameters(), lr=learning_rate)
        self.criterion = criterion
        # choose a function to extract features
        self.get_features = features
        # set up strategy hyper parameters
        self.exploration_rate = exploration_rate

        # record the device for future use
        self.device = device
        # send the nets to the device
        self.primary_net.to(device)
        self.target_net.to(device)
<<<<<<< HEAD
        # initialize memory for training
        self.cumulative_rewards_training = [0]
        self.steps_per_episode_training = [0]
        self.lines_sent_per_episode_training = [0]
        self.lines_cleared_per_episode_training = [0]
        self.best_reward_achieved = float("-inf")
        # initialize memory for evaluation
        self.cumulative_rewards_testing = [0]
        self.steps_per_episode_testing = [0]
        self.lines_sent_per_episode_testing = [0]
        self.lines_cleared_per_episode_testing = [0]
=======
        # initialize memory
        self.cumulative_rewards = [0]
        self.steps_per_episode = [0]
        self.best_reward_achieved = float("-inf")
>>>>>>> 459e2b77
        # initialize episode
        self.episode_training = 0
        self.episode_testing = 0

    def add_to_memory(self, s_t, s_t_1, s_t_2, reward, done):
        # Adds a play to the replay memory buffer
        self.memory.append((s_t, s_t_1, s_t_2, reward, done))

    def act(self):
        '''
        Makes a single-step update in accordance with epsilon-greedy strategy
        '''
        # observe the options we have for reward and next states of the player controlled by the agent
        options, rewards, stats = self.env._observe(0)
        # check if we are exploring on this step
        if np.random.random_sample() <= self.exploration_rate:
            # if so, choose an action on random
            index = np.random.randint(0, high=len(rewards))
        # if we are exploiting on this step
        else:
            # get features for all next states
            feats = []
            for i in range(len(rewards)):
                feats.append(torch.from_numpy(self.get_features(options[i], 0)))
            # then stack all possible net states into one tensor and send it to the GPU
            next_states = torch.stack(feats).type(torch.FloatTensor).to(self.device)
            # calculate predictions on the whole stack using primary net (see algorithm)
            predictions = self.primary_net(next_states)[:, 0]
            # choose greedy action
            index = torch.argmax(predictions).item()
        # now make a step according with a selected action, and record the reward
        action = {
            "reward": rewards[index],
            "state": options[index]
        }
        _, reward, done, _ = self.env.step(action, skip_observation=True)

        return reward, done, stats[index]

    def optimal_action(self):
        # finds optimal action using target net
        # observe the options we have for reward and next states of the player controlled by the agent
        options, rewards, stats = self.env._observe(0)
        # get features for all next states
        feats = []
        for i in range(len(rewards)):
            feats.append(torch.from_numpy(self.get_features(options[i],0)))
        # then stack all possible next states into one tensor and send it to the GPU
        next_states = torch.stack(feats).type(torch.FloatTensor).to(self.device)
        # calculate predictions on the whole stack using target net (see algorithm)
        predictions = self.target_net(next_states)[:, 0]
        # choose greedy action
        index = torch.argmax(predictions).item()

        return options[index]

<<<<<<< HEAD
    def train(self, batch_size=128, update_freq=2000, steps=10000, npc_update_freq=5000, agent_save_path=None,
              image_save_path=None, episode_to_save=0, update_npc=True):
=======
    def train(self, batch_size=128, update_freq=2000, steps=10000,agent_save_path=None):
>>>>>>> 459e2b77
        '''
        Trains the agent by following Double DQN-learning algorithm
        '''
        # repeats the algorithm steps times
        for i in range(steps):
            # record the step
            if i % 500 == 0: print("calculating step", i)
            # get features for the s(t)
            s_t_features = self.get_features(self.env.state,0)
            # make an action, record the reward and check whether environment is done
            reward, done, statistics = self.act()
            # get features for the s(t+1)
            s_t_1_features = self.get_features(self.env.state,0)
            # initialize empty s(t+2)
            s_t_2_features = None
            # if the environment has not finished
            if not done:
                # find and record optimal action a*=s*(t+2)=argmax{Q'[s(t+1), a=s(t+2)]} according to the target net
                s_t_2 = self.optimal_action()
                s_t_2_features = self.get_features(s_t_2,0)
            # record the current state, reward, next state, done in the cyclic buffer for future replay
            self.add_to_memory(s_t_features, s_t_1_features, s_t_2_features, reward, done)
            # record cumulative reward, steps, lines cleared and lines sent in the current episode
            self.cumulative_rewards_training[self.episode_training] += reward
            self.steps_per_episode_training[self.episode_training] += 1
            self.lines_sent_per_episode_training[self.episode_training] += statistics["lines_sent"]
            self.lines_cleared_per_episode_training[self.episode_training] += statistics["lines_cleared"]
            # if the environment is done, reboot it and reset counters
            if done:
                self.env.reset()
                self.episode_training += 1
                self.cumulative_rewards_training.append(0)
                self.steps_per_episode_training.append(0)
                self.lines_sent_per_episode_training.append(0)
                self.lines_cleared_per_episode_training.append(0)

            # check if there is enough data to start training
            if len(self.memory) > self.replay_start_size:
                # sample a batch of transitions
                batch = random.sample(self.memory, batch_size)
                # init arrays to hold states and rewards
                batch_rewards = []
                # we need s(t+1) for getting the value of Q[s(t), a=s(t+1)] = Q[ . , s(t+1)]
                batch_s_t_1 = []
                # we need s(t+2) for getting the value of Q[s(t+1), s*(t+2)=argmax{Q'[s(t+1), a=s(t+2)]}] = \
                # Q[ . , s(t+2)]
                batch_s_t_2 = []
                # we need to keep track of non-zero indexes of batch_s_t_2
                batch_s_t_2_idx = []
                # store features in arrays
                for j in range(len(batch)):
                    batch_rewards.append(torch.tensor(batch[j][3]))
                    batch_s_t_1.append(torch.from_numpy(batch[j][1]))
                    # if the environment was not done and the next state exists
                    if not batch[j][4]:
                        batch_s_t_2.append(torch.tensor(batch[j][2]))
                        batch_s_t_2_idx.append(j)
                # stack tensors and send them to GPU
                torch_s_t_1 = torch.stack(batch_s_t_1).type(torch.FloatTensor).to(self.device)
                torch_rewards = torch.stack(batch_rewards).type(torch.FloatTensor).to(self.device)
                torch_s_t_2 = torch.stack(batch_s_t_2).type(torch.FloatTensor).to(self.device)
                # get the expected score for the s(t+2) using primary net
                q_s_t_2_dense = self.primary_net(torch_s_t_2)[:, 0]
                # their order is not the same as in the batch, so we need to rearrange it
                q_s_t_2_sparse = torch.zeros(batch_size)
                for j in range(len(batch_s_t_2_idx)):
                    q_s_t_2_sparse[batch_s_t_2_idx[j]] = q_s_t_2_dense[j]
                # send this new tensor to the device
                q_s_t_2_sparse = q_s_t_2_sparse.type(torch.FloatTensor).to(self.device)
                # calculate target
                y_i = q_s_t_2_sparse + torch.tensor(self.discount).type(torch.FloatTensor).to(self.device)*torch_rewards
                # get the expected score for the s(t+1) using primary net
                q_current = self.primary_net(torch_s_t_1)[:, 0]

                # Fit the model to the given values
                loss = self.criterion(y_i, q_current)
                self.optimizer.zero_grad()
                loss.backward()
                self.optimizer.step()

            # if it's time to update policy net
            if i % update_freq == 0:
                # pop up a message
                print("target net updated")
                # update weights
                self.target_net.load_state_dict(self.primary_net.state_dict())
            
            #Save the network if user wants to and it has achieved the best reward thus far
            if reward > self.best_reward_achieved:
                self.best_reward_achieved = reward
                if agent_save_path != None:
                    self.save_state(agent_save_path)


            # if there is more than one player and it's time to update npc
            if len(self.env.state.players) > 1 and i % npc_update_freq == 0 and i > 0 and update_npc:
                # pop up a message
                print("npc net updated")
                # update weights
                self.env.enemy.update(self.primary_net.state_dict())
            
            # Save the network if user wants to and it has achieved the best reward thus far
            if reward > self.best_reward_achieved:
                self.best_reward_achieved = reward
                if agent_save_path is not None:
                    self.save_state(agent_save_path)
            
            # Save the image if the user wants
            if image_save_path is not None and \
                    (episode_to_save == self.episode_training or
                     (episode_to_save == self.episode_training + 1 and done)):
                full_path = path.join(image_save_path, "step{}.png".format(i))
                self.env.render(mode="human", image_path=full_path)

    def test(self, episodes=50):
        """
        Evaluates algorithm
        """
        # first, reset the environment to start clean
        self.env.reset()
        # then save current exploration rate to reset it in future
        exploration_rate_memory = self.exploration_rate
        # and make it zero for now
        self.exploration_rate = 0
        # we do not need to compute gradients for this part
        with torch.no_grad():
            # initialize the total size of history we need to get
            total_episodes = episodes + self.episode_testing
            # initialize a counter to keep track of how long testing runs
            i = 0
            # repeats the algorithm steps times
            while self.episode_testing < total_episodes:
                # record the step
                if i % 1000 == 0: print("calculating step", i)
                i += 1
                # get features for the s(t)
                s_t_features = self.get_features(self.env.state,0)
                # make an action, record the reward and check whether environment is done
                reward, done, statistics = self.act()
                # record cumulative reward, steps, lines cleared and lines sent in the current episode
                self.cumulative_rewards_testing[self.episode_testing] += reward
                self.steps_per_episode_testing[self.episode_testing] += 1
                self.lines_sent_per_episode_testing[self.episode_testing] += statistics["lines_sent"]
                self.lines_cleared_per_episode_testing[self.episode_testing] += statistics["lines_cleared"]
                # if the environment is done, reboot it and reset counters
                if done:
                    self.env.reset()
                    self.episode_testing += 1
                    self.cumulative_rewards_testing.append(0)
                    self.steps_per_episode_testing.append(0)
                    self.lines_sent_per_episode_testing.append(0)
                    self.lines_cleared_per_episode_testing.append(0)

        # reset the environment to continue clean
        self.env.reset()
        # reset the exploration rate
        self.exploration_rate = exploration_rate_memory

    def save_state(self, path):
        torch.save({
            'primary_net_state': self.primary_net.state_dict(),
            'target_net_state': self.target_net.state_dict(),
            'optimizer_state_dict': self.optimizer.state_dict(),
            'discount' : self.discount,
            'replay_start_size' : self.replay_start_size,
            'exploration_rate' : self.exploration_rate,
            'mem_size' : self.memory.maxlen,
<<<<<<< HEAD
            'episode_training': self.episode_training,
            'cumulative_rewards_training' : self.cumulative_rewards_training,
            'steps_per_episode_training' : self.steps_per_episode_training,
            'lines_sent_per_episode_training': self.lines_sent_per_episode_training,
            'lines_cleared_per_episode_training': self.lines_cleared_per_episode_training,
            'episode_testing': self.episode_testing,
            'cumulative_rewards_testing': self.cumulative_rewards_testing,
            'steps_per_episode_testing': self.steps_per_episode_testing,
            'lines_sent_per_episode_testing': self.lines_sent_per_episode_testing,
            'lines_cleared_per_episode_testing': self.lines_cleared_per_episode_testing,
=======
            'cumulative_rewards' : self.cumulative_rewards,
            'steps_per_episode' : self.steps_per_episode,
            'episode' : self.episode 
>>>>>>> 459e2b77
            }, path)

    def load_state(self, path, net_only=False):
        # Don't forget to do .eval() or .train() now!
        checkpoint = torch.load(path)
        self.primary_net.load_state_dict(checkpoint['primary_net_state'])
        self.target_net.load_state_dict(checkpoint['target_net_state'])
        self.optimizer.load_state_dict(checkpoint['optimizer_state_dict'])
<<<<<<< HEAD
        if not net_only:
            self.discount = checkpoint['discount']
            self.replay_start_size = checkpoint['replay_start_size']
            self.exploration_rate = checkpoint['exploration_rate']
            self.memory = deque(maxlen=checkpoint['mem_size'])
            self.episode_training = checkpoint['episode_training']
            self.cumulative_rewards_training = checkpoint['cumulative_rewards_training']
            self.steps_per_episode_training = checkpoint['steps_per_episode_training']
            self.lines_sent_per_episode_training = checkpoint['lines_sent_per_episode_training']
            self.lines_cleared_per_episode_training = checkpoint['lines_cleared_per_episode_training']
            self.episode_testing = checkpoint['episode_testing']
            self.cumulative_rewards_testing = checkpoint['cumulative_rewards_testing']
            self.steps_per_episode_testing = checkpoint['steps_per_episode_testing']
            self.lines_sent_per_episode_testing = checkpoint['lines_sent_per_episode_testing']
            self.lines_cleared_per_episode_testing = checkpoint['lines_cleared_per_episode_testing']
=======
        self.discount = checkpoint['discount']
        self.replay_start_size = checkpoint['replay_start_size']
        self.exploration_rate = checkpoint['exploration_rate']
        self.memory = deque(maxlen=checkpoint['mem_size'])
        self.cumulative_rewards = checkpoint['cumulative_rewards']
        self.steps_per_episode = checkpoint['steps_per_episode']
        self.episode = checkpoint['episode']
>>>>>>> 459e2b77

<|MERGE_RESOLUTION|>--- conflicted
+++ resolved
@@ -45,7 +45,6 @@
         # record the device for future use
         self.device = device
         # send the nets to the device
-<<<<<<< HEAD
         self.primary_net.to(device)
         # initialize memory for training
         self.cumulative_rewards_training = [0]
@@ -62,16 +61,6 @@
         self.episode_training = 0
         self.episode_testing = 0
         self.best_reward_achieved = float("-inf")
-=======
-        self.policy_net.to(device)
-        self.target_net.to(device)
-        # initialize memory
-        self.cumulative_rewards = [0]
-        self.steps_per_episode = [0]
-        self.best_reward_achieved = float("-inf")
-        # initialize episode
-        self.episode = 0
->>>>>>> 459e2b77
 
     def add_to_memory(self, s_t, s_t_1, s_t_2, reward, done):
         # Adds a play to the replay memory buffer
@@ -108,7 +97,6 @@
 
         return reward, done, stats[index]
 
-<<<<<<< HEAD
     def optimal_action(self):
         # finds optimal action using target net
         # observe the options we have for reward and next states of the player controlled by the agent
@@ -128,9 +116,6 @@
 
     def train(self, batch_size=128, update_freq=2000, steps=10000, npc_update_freq=5000, agent_save_path=None,
               image_save_path=None, episode_to_save=0, update_npc=True):
-=======
-    def train(self, batch_size=128, update_freq=2000, steps=10000,agent_save_path=None):
->>>>>>> 459e2b77
         '''
         Trains the agent by following DQN with fixed target
         '''
@@ -216,7 +201,6 @@
                 # pop up a message
                 print("npc net updated")
                 # update weights
-<<<<<<< HEAD
                 self.env.enemy.update(self.primary_net.state_dict())
             
             # Save the network if user wants to and it has achieved the best reward thus far
@@ -277,17 +261,6 @@
         self.exploration_rate = exploration_rate_memory
 
     def save_state(self, path):
-=======
-                self.policy_net.load_state_dict(self.target_net.state_dict())
-            
-            #Save the network if user wants to and it has achieved the best reward thus far
-            if reward > self.best_reward_achieved:
-                self.best_reward_achieved = reward
-                if agent_save_path != None:
-                    self.save_state(agent_save_path)
-
-    def save_state(self,path):     
->>>>>>> 459e2b77
         torch.save({
             'primary_net_state': self.primary_net.state_dict(),
             'optimizer_state_dict': self.optimizer.state_dict(),
@@ -295,7 +268,6 @@
             'replay_start_size' : self.replay_start_size,
             'exploration_rate' : self.exploration_rate,
             'mem_size' : self.memory.maxlen,
-<<<<<<< HEAD
             'episode_training': self.episode_training,
             'cumulative_rewards_training' : self.cumulative_rewards_training,
             'steps_per_episode_training' : self.steps_per_episode_training,
@@ -309,19 +281,10 @@
         }, path)
 
     def load_state(self, path, net_only=False):
-=======
-            'cumulative_rewards' : self.cumulative_rewards,
-            'steps_per_episode' : self.steps_per_episode,
-            'episode' : self.episode
-            }, path)
-
-    def load_state(self,path):
->>>>>>> 459e2b77
         # Don't forget to do .eval() or .train() now!
         checkpoint = torch.load(path, map_location=torch.device('cpu'))
         self.primary_net.load_state_dict(checkpoint['primary_net_state'])
         self.optimizer.load_state_dict(checkpoint['optimizer_state_dict'])
-<<<<<<< HEAD
         if not net_only:
             self.discount = checkpoint['discount']
             self.replay_start_size = checkpoint['replay_start_size']
@@ -340,18 +303,6 @@
 
 
 class AgentSCFixedTarget(object):
-=======
-        self.discount = checkpoint['discount']
-        self.replay_start_size = checkpoint['replay_start_size']
-        self.exploration_rate = checkpoint['exploration_rate']
-        self.memory = deque(maxlen=checkpoint['mem_size'])
-        self.cumulative_rewards = checkpoint['cumulative_rewards']
-        self.steps_per_episode = checkpoint['steps_per_episode']
-        self.episode = checkpoint['episode']
-
-
-class AgentSCAlt(object):
->>>>>>> 459e2b77
     '''
     A classic deep Q Learning Agent for simplified tetris 99 environment. Implements DQN with fixed target and
     experience replay learning strategy
@@ -392,7 +343,6 @@
         # send the nets to the device
         self.primary_net.to(device)
         self.target_net.to(device)
-<<<<<<< HEAD
         # initialize memory for training
         self.cumulative_rewards_training = [0]
         self.steps_per_episode_training = [0]
@@ -407,14 +357,6 @@
         # initialize episodes for training and testing
         self.episode_training = 0
         self.episode_testing = 0
-=======
-        # initialize memory
-        self.cumulative_rewards = [0]
-        self.steps_per_episode = [0]
-        self.best_reward_achieved = float("-inf")
-        # initialize episode
-        self.episode = 0
->>>>>>> 459e2b77
 
     def add_to_memory(self, s_t, s_t_1, s_t_2, reward, done):
         # Adds a play to the replay memory buffer
@@ -469,12 +411,8 @@
 
         return options[index]
 
-<<<<<<< HEAD
     def train(self, batch_size=128, update_freq=2000, steps=10000, npc_update_freq=5000, agent_save_path=None,
               image_save_path=None, episode_to_save=0, update_npc=True):
-=======
-    def train(self, batch_size=128, update_freq=2000, steps=10000,agent_save_path=None):
->>>>>>> 459e2b77
         '''
         Trains the agent by following DQN with fixed target
         '''
@@ -564,7 +502,6 @@
                 # update weights
                 self.target_net.load_state_dict(self.primary_net.state_dict())
 
-<<<<<<< HEAD
             # if there is more than one player and it's time to update npc
             if len(self.env.state.players) > 1 and i % npc_update_freq == 0 and i > 0 and update_npc:
                 # pop up a message
@@ -630,15 +567,6 @@
         self.exploration_rate = exploration_rate_memory
 
     def save_state(self, path):
-=======
-            #Save the network if user wants to and it has achieved the best reward thus far
-            if reward > self.best_reward_achieved:
-                self.best_reward_achieved = reward
-                if agent_save_path != None:
-                    self.save_state(agent_save_path)
-
-    def save_state(self,path):
->>>>>>> 459e2b77
         torch.save({
             'primary_net_state': self.primary_net.state_dict(),
             'target_net_state': self.target_net.state_dict(),
@@ -647,7 +575,6 @@
             'replay_start_size' : self.replay_start_size,
             'exploration_rate' : self.exploration_rate,
             'mem_size' : self.memory.maxlen,
-<<<<<<< HEAD
             'episode_training': self.episode_training,
             'cumulative_rewards_training' : self.cumulative_rewards_training,
             'steps_per_episode_training' : self.steps_per_episode_training,
@@ -660,21 +587,11 @@
             'lines_cleared_per_episode_testing': self.lines_cleared_per_episode_testing,
         }, path)
 
-    def load_state(self, path, net_only=False):
-=======
-            'cumulative_rewards' : self.cumulative_rewards,
-            'steps_per_episode' : self.steps_per_episode,
-            'episode' : self.episode,
-            }, path)
-
-    def load_state(self,path):
->>>>>>> 459e2b77
         # Don't forget to do .eval() or .train() now!
         checkpoint = torch.load(path, map_location=torch.device('cpu'))
         self.primary_net.load_state_dict(checkpoint['primary_net_state'])
         self.target_net.load_state_dict(checkpoint['target_net_state'])
         self.optimizer.load_state_dict(checkpoint['optimizer_state_dict'])
-<<<<<<< HEAD
         if not net_only:
             self.discount = checkpoint['discount']
             self.replay_start_size = checkpoint['replay_start_size']
@@ -690,15 +607,6 @@
             self.steps_per_episode_testing = checkpoint['steps_per_episode_testing']
             self.lines_sent_per_episode_testing = checkpoint['lines_sent_per_episode_testing']
             self.lines_cleared_per_episode_testing = checkpoint['lines_cleared_per_episode_testing']
-=======
-        self.discount = checkpoint['discount']
-        self.replay_start_size = checkpoint['replay_start_size']
-        self.exploration_rate = checkpoint['exploration_rate']
-        self.memory = deque(maxlen=checkpoint['mem_size'])
-        self.cumulative_rewards = checkpoint['cumulative_rewards']
-        self.steps_per_episode = checkpoint['steps_per_episode']
-        self.episode = checkpoint['episode']
->>>>>>> 459e2b77
 
 
 class AgentDoubleSC(object):
@@ -743,7 +651,7 @@
         # send the nets to the device
         self.primary_net.to(device)
         self.target_net.to(device)
-<<<<<<< HEAD
+
         # initialize memory for training
         self.cumulative_rewards_training = [0]
         self.steps_per_episode_training = [0]
@@ -755,12 +663,6 @@
         self.steps_per_episode_testing = [0]
         self.lines_sent_per_episode_testing = [0]
         self.lines_cleared_per_episode_testing = [0]
-=======
-        # initialize memory
-        self.cumulative_rewards = [0]
-        self.steps_per_episode = [0]
-        self.best_reward_achieved = float("-inf")
->>>>>>> 459e2b77
         # initialize episode
         self.episode_training = 0
         self.episode_testing = 0
@@ -817,12 +719,8 @@
 
         return options[index]
 
-<<<<<<< HEAD
     def train(self, batch_size=128, update_freq=2000, steps=10000, npc_update_freq=5000, agent_save_path=None,
               image_save_path=None, episode_to_save=0, update_npc=True):
-=======
-    def train(self, batch_size=128, update_freq=2000, steps=10000,agent_save_path=None):
->>>>>>> 459e2b77
         '''
         Trains the agent by following Double DQN-learning algorithm
         '''
@@ -990,7 +888,6 @@
             'replay_start_size' : self.replay_start_size,
             'exploration_rate' : self.exploration_rate,
             'mem_size' : self.memory.maxlen,
-<<<<<<< HEAD
             'episode_training': self.episode_training,
             'cumulative_rewards_training' : self.cumulative_rewards_training,
             'steps_per_episode_training' : self.steps_per_episode_training,
@@ -1001,11 +898,6 @@
             'steps_per_episode_testing': self.steps_per_episode_testing,
             'lines_sent_per_episode_testing': self.lines_sent_per_episode_testing,
             'lines_cleared_per_episode_testing': self.lines_cleared_per_episode_testing,
-=======
-            'cumulative_rewards' : self.cumulative_rewards,
-            'steps_per_episode' : self.steps_per_episode,
-            'episode' : self.episode 
->>>>>>> 459e2b77
             }, path)
 
     def load_state(self, path, net_only=False):
@@ -1014,7 +906,6 @@
         self.primary_net.load_state_dict(checkpoint['primary_net_state'])
         self.target_net.load_state_dict(checkpoint['target_net_state'])
         self.optimizer.load_state_dict(checkpoint['optimizer_state_dict'])
-<<<<<<< HEAD
         if not net_only:
             self.discount = checkpoint['discount']
             self.replay_start_size = checkpoint['replay_start_size']
@@ -1030,13 +921,5 @@
             self.steps_per_episode_testing = checkpoint['steps_per_episode_testing']
             self.lines_sent_per_episode_testing = checkpoint['lines_sent_per_episode_testing']
             self.lines_cleared_per_episode_testing = checkpoint['lines_cleared_per_episode_testing']
-=======
-        self.discount = checkpoint['discount']
-        self.replay_start_size = checkpoint['replay_start_size']
-        self.exploration_rate = checkpoint['exploration_rate']
-        self.memory = deque(maxlen=checkpoint['mem_size'])
-        self.cumulative_rewards = checkpoint['cumulative_rewards']
-        self.steps_per_episode = checkpoint['steps_per_episode']
-        self.episode = checkpoint['episode']
->>>>>>> 459e2b77
-
+
+            