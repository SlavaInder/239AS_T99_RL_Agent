--- conflicted
+++ resolved
@@ -51,12 +51,9 @@
         # how many moves per environment update a player can do
         self.update_frequency = 3
 
-<<<<<<< HEAD
         self.pygame_started = False
 
 
-=======
->>>>>>> 956d14ef
     def step(self, action):
         """
         the function which makes one update of the environment. Ends with fixing    
@@ -108,15 +105,12 @@
     def reset(self):
         self.state = State99()
 
-<<<<<<< HEAD
-
-    def render(self, mode='human',show_window=False):
-=======
-    def render(self, mode='human'):
->>>>>>> 956d14ef
+
+    def render(self, mode='human',show_window=False,image_path="screenshot.png"):
         """
         :param str mode: mode in which rendering works. If debug, returns numpy matrices for each player
         :param bool show_window: assuming mode='human', says whether to show the window or not
+        :param str image_path: when mode='human', this is the relative path the screenshot will be saved to
         :return object frame: depending on mode, renders a human-visible screenshot of the game
         """
         if mode=="debug":
@@ -134,13 +128,12 @@
                 self.pygame_started = False
             
         elif mode == "human":
-            # TODO:  Ian's code here
             if not self.pygame_started:
                 self.renderer = Renderer(self.state.players,show_window=show_window)
                 self.pygame_started = True
             
             self.renderer.draw_screen()
-            self.renderer.save_screen_as_image()
+            self.renderer.save_screen_as_image(image_path)
             
             frame=None
 
@@ -155,17 +148,7 @@
         board[piece.y-2:piece.y+3, piece.x-2:piece.x+3] += piece.matrix
         return board
 
-<<<<<<< HEAD
-    def _collision(self, board, piece):
-        # check whether at leat one element of the piece overlaps wit board
-        collided = np.sum(board[piece.y-2:piece.y+3, piece.x-2:piece.x+3]+piece.matrix)
-        if collided > 0:
-            return True
-        else:
-            return False
-=======
     """            Main Loop Methods here             """
->>>>>>> 956d14ef
 
     def _process_event(self, event):
         # function that processes the following events: player's attack, ???
@@ -177,15 +160,6 @@
         :param action: the id of the action we have to perform
         """
         # go through all options of action id-s and perform them
-<<<<<<< HEAD
-        if action == 1:
-            # fill your logic here
-            pass
-        elif action == 2:
-            pass
-        # and so on and so forth
-    
-=======
         # choose attack strategy
         if action in [1, 2, 3, 4]:
             self.state.players[player_id].attack_strategy = action
@@ -217,7 +191,6 @@
                                self.state.players[player_id].piece_current,
                                clockwise=False)
 
->>>>>>> 956d14ef
     def _update_player(self, player_id):
         """
         function that waits drops player's piece by 1 if this drop is possible;
@@ -326,8 +299,24 @@
         player.piece_current = player.piece_queue.pop(0)
         # produce a new piece for the queue
         player.piece_queue.append(Piece())
-
-<<<<<<< HEAD
+    
+    def _observed_state(self):
+        return_state = []
+        for i, player in enumerate(self.state.players):
+            # return everything related to the current player.
+            if i == 0:
+                return_state.append((self.state.players[i].board,
+                    self.state.players[i].piece_swap,
+                    self.state.players[i].KOs,
+                    self.state.players[i].incoming_garbage,
+                    self.state.players[i].place,
+                    self.state.players[i].attack_strategy))
+            # Otherwise return only the board and the number of badges (number of KOs in our case).
+            else:
+                return_state.append((self.state.players[i].board, self.state.players[i].KOs))
+
+        return return_state
+
 class Renderer():
     '''
     Handles the screen rendering
@@ -509,11 +498,11 @@
 
 
     
-    def save_screen_as_image(self):
+    def save_screen_as_image(self,path : str):
         '''
         Saves the screen as an image, will update this in the future to meet needs of learning
         '''
-        pygame.image.save(self.window, "screenshot.png")
+        pygame.image.save(self.window, path)
 
     def quit(self):
         '''
@@ -599,9 +588,9 @@
         
         def draw_outline(self):
             top_left = (self.ORIGIN_X_PX - 1, self.ORIGIN_Y_PX - 1)
-            top_right = (self.ORIGIN_X_PX + self.BOARD_WIDTH_PX + 2, self.ORIGIN_Y_PX-1)
-            bottom_left = (self.ORIGIN_X_PX - 1, self.ORIGIN_Y_PX + self.BOARD_HEIGHT_PX + 2)
-            bottom_right = (self.ORIGIN_X_PX + self.BOARD_WIDTH_PX+2, self.ORIGIN_Y_PX + self.BOARD_HEIGHT_PX + 2)
+            top_right = (self.ORIGIN_X_PX + self.BOARD_WIDTH_PX + 1, self.ORIGIN_Y_PX-1)
+            bottom_left = (self.ORIGIN_X_PX - 1, self.ORIGIN_Y_PX + self.BOARD_HEIGHT_PX + 1)
+            bottom_right = (self.ORIGIN_X_PX + self.BOARD_WIDTH_PX+1, self.ORIGIN_Y_PX + self.BOARD_HEIGHT_PX + 1)
             pygame.draw.line(self.window, self.OUTLINE_CLR, top_left, bottom_left, self.LINE_WIDTH)
             pygame.draw.line(self.window, self.OUTLINE_CLR, top_left, top_right, self.LINE_WIDTH)
             pygame.draw.line(self.window, self.OUTLINE_CLR, top_right, bottom_right, self.LINE_WIDTH)
@@ -635,11 +624,19 @@
             x_px = grid_x * self.GRIDSIZE + self.ORIGIN_X_PX
             y_px = grid_y * self.GRIDSIZE + self.ORIGIN_Y_PX
             clr = Renderer.piece_colors[piece_int]
-            #pygame.draw.rect(self.window, clr, (x_px, y_px, self.GRIDSIZE-(2*self.SHADOW_SIZE_PX), self.GRIDSIZE-(2*self.SHADOW_SIZE_PX)), 0)
-            pygame.draw.rect(self.window, clr, (x_px+1, y_px+1, self.GRIDSIZE+1, self.GRIDSIZE+1), 0)
-            
-            #if piece_int != 10: #Add highlight around all non-grey pieces
-            #    pygame.draw.rect(self.window, Renderer.WHITE, (x_px, y_px, self.GRIDSIZE, self.GRIDSIZE), self.SHADOW_SIZE_PX) #Outline
+            pygame.draw.rect(self.window, clr, (x_px+1, y_px+1, self.GRIDSIZE, self.GRIDSIZE), 0)
+            
+           
+            # if piece_int == 0: #Skip empty squares
+            #     return 
+            # x_px = grid_x * self.GRIDSIZE + self.ORIGIN_X_PX
+            # y_px = grid_y * self.GRIDSIZE + self.ORIGIN_Y_PX
+            # clr = Renderer.piece_colors[piece_int]
+            # #pygame.draw.rect(self.window, clr, (x_px, y_px, self.GRIDSIZE-(2*self.SHADOW_SIZE_PX), self.GRIDSIZE-(2*self.SHADOW_SIZE_PX)), 0)
+            # pygame.draw.rect(self.window, clr, (x_px+1, y_px+1, self.GRIDSIZE+1, self.GRIDSIZE+1), 0)
+            
+            # #if piece_int != 10: #Add highlight around all non-grey pieces
+            # #    pygame.draw.rect(self.window, Renderer.WHITE, (x_px, y_px, self.GRIDSIZE, self.GRIDSIZE), self.SHADOW_SIZE_PX) #Outline
 
 class PlayerRenderer(BoardRenderer):
 
@@ -741,9 +738,9 @@
     
     def draw_outline(self):
             top_left = (self.ORIGIN_X_PX - 1, self.ORIGIN_Y_PX - 1)
-            top_right = (self.ORIGIN_X_PX + self.BOARD_WIDTH_PX + 1, self.ORIGIN_Y_PX-1)
-            bottom_left = (self.ORIGIN_X_PX - 1, self.ORIGIN_Y_PX + self.BOARD_HEIGHT_PX  +1)
-            bottom_right = (self.ORIGIN_X_PX + self.BOARD_WIDTH_PX+1, self.ORIGIN_Y_PX + self.BOARD_HEIGHT_PX + 1)
+            top_right = (self.ORIGIN_X_PX + self.BOARD_WIDTH_PX, self.ORIGIN_Y_PX-1)
+            bottom_left = (self.ORIGIN_X_PX - 1, self.ORIGIN_Y_PX + self.BOARD_HEIGHT_PX)
+            bottom_right = (self.ORIGIN_X_PX + self.BOARD_WIDTH_PX, self.ORIGIN_Y_PX + self.BOARD_HEIGHT_PX)
             pygame.draw.line(self.window, self.OUTLINE_CLR, top_left, bottom_left, self.LINE_WIDTH)
             pygame.draw.line(self.window, self.OUTLINE_CLR, top_left, top_right, self.LINE_WIDTH)
             pygame.draw.line(self.window, self.OUTLINE_CLR, top_right, bottom_right, self.LINE_WIDTH)
@@ -998,22 +995,5 @@
                 min(max(a[2]+(rate[2]*(col-x1)),0),255)
             )
             fn_line(surface, color, (col,y1), (col,y2))
-=======
-
-    def _observed_state(self):
-        return_state = []
-        for i, player in enumerate(self.state.players):
-            # return everything related to the current player.
-            if i == 0:
-                return_state.append((self.state.players[i].board,
-                    self.state.players[i].piece_swap,
-                    self.state.players[i].KOs,
-                    self.state.players[i].incoming_garbage,
-                    self.state.players[i].place,
-                    self.state.players[i].attack_strategy))
-            # Otherwise return only the board and the number of badges (number of KOs in our case).
-            else:
-                return_state.append((self.state.players[i].board, self.state.players[i].KOs))
-
-        return return_state
->>>>>>> 956d14ef
+
+    