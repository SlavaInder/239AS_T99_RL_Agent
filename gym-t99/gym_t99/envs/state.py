--- conflicted
+++ resolved
@@ -154,11 +154,7 @@
         # stores the number of steps until post
         self.incoming_garbage = []
         # init attack strategy
-<<<<<<< HEAD
-        # out of 0, 1, 2, 3
-=======
         # out of 1, 2, 3, 4
->>>>>>> 956d14ef
         self.attack_strategy = 1
 
 
